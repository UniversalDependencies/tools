#! /usr/bin/env python3
# Original code (2015) by Filip Ginter and Sampo Pyysalo.
# DZ 2018-11-04: Porting the validator to Python 3.
# DZ: Many subsequent changes. See the git history.
import sys
import io
import os.path
import argparse
import traceback
# According to https://stackoverflow.com/questions/1832893/python-regex-matching-unicode-properties,
# the regex module has the same API as re but it can check Unicode character properties using \p{}
# as in Perl.
#import re
import regex as re
import unicodedata
import json
# Once we know that the low-level CoNLL-U format is OK, we will be able to use
# the Udapi library to access the data and perform the tests at higher levels.
import udapi.block.read.conllu



# The folder where this script resides.
THISDIR=os.path.dirname(os.path.realpath(os.path.abspath(__file__)))

# Constants for the column indices
COLCOUNT=10
ID,FORM,LEMMA,UPOS,XPOS,FEATS,HEAD,DEPREL,DEPS,MISC=range(COLCOUNT)
COLNAMES='ID,FORM,LEMMA,UPOS,XPOS,FEATS,HEAD,DEPREL,DEPS,MISC'.split(',')



class State:
    """
    The State class holds various global data about where we are in the file
    and what we have seen so far. Typically there will be just one instance of
    this class.
    """
    def __init__(self):
        # Name of the current input file.
        self.current_file_name = None
        # Current line in the input file, or, more precisely, the last line
        # read so far. Once we start looking at tree integrity, we may find
        # errors on previous lines as well.
        self.current_line = 0;
        # The line in the input file on which the current sentence starts,
        # including sentence-level comments.
        self.comment_start_line = 0
        # The line in the input file on which the current sentence starts
        # (the first node/token line, skipping comments).
        self.sentence_line = 0
        # The most recently read sentence id.
        self.sentence_id = None
        # Needed to check that no space after last word of sentence does not
        # co-occur with new paragraph or document.
        self.spaceafterno_in_effect = False
        # Error counter by error type. Key: error type; value: error count.
        # Incremented in Incident.report().
        self.error_counter = {}
        # Set of detailed error explanations that have been printed so far.
        # Each explanation will be printed only once. Typically, an explanation
        # can be identified by test id + language code. Nevertheless, we put
        # the whole explanation to the set.
        self.explanation_printed = set()
        # Some feature-related errors can only be reported if the corpus
        # contains feature annotation because features are optional in general.
        # Once we see the first feature, we can flush all accummulated
        # complaints about missing features.
        # Key: testid; value: dict with parameters of the error and the list of
        # its occurrences.
        self.delayed_feature_errors = {}
        # Remember all sentence ids seen in all input files (presumably one
        # corpus). We need it to check that each id is unique.
        self.known_sent_ids = set()
        #----------------------------------------------------------------------
        # Various things that we may have seen earlier in the corpus. The value
        # is None if we have not seen it, otherwise it is the line number of
        # the first occurrence.
        #----------------------------------------------------------------------
        self.seen_morpho_feature = None
        self.seen_enhanced_graph = None
        self.seen_tree_without_enhanced_graph = None
        # Any difference between non-empty DEPS and HEAD:DEPREL.
        # (Because we can see many enhanced graphs but no real enhancements.)
        self.seen_enhancement = None
        self.seen_empty_node = None
        self.seen_enhanced_orphan = None
        # global.entity comment line is needed for Entity annotations in MISC.
        self.seen_global_entity = None
        # If a multi-word token has Typo=Yes, its component words must not have
        # it. When we see Typo=Yes on a MWT line, we will remember the span of
        # the MWT here and will not allow Typo=Yes within that span (which is
        # checked in another function).
        self.mwt_typo_span_end = None
        #----------------------------------------------------------------------
        # Additional observations related to Entity annotation in MISC
        # (only needed when validating entities and coreference).
        #----------------------------------------------------------------------
        # Remember the global.entity attribute string to be able to check that
        # repeated declarations are identical.
        self.global_entity_attribute_string = None
        # The number of entity attributes will be derived from the attribute
        # string and will be used to check that an entity does not have extra
        # attributes.
        self.entity_attribute_number = 0
        # Key: entity attribute name; value: the index of the attribute in the
        # entity attribute list.
        self.entity_attribute_index = {}
        # Key: entity (cluster) id; value: tuple: (type of the entity, identity
        # (Wikipedia etc.), line of the first mention)).
        self.entity_types = {}
        # Indices of known entity ids in this and other documents.
        # (Otherwise, if we only needed to know that an entity is known, we
        # could use self.entity_types above.)
        self.entity_ids_this_document = {}
        self.entity_ids_other_documents = {}
        # List of currently open entity mentions. Items are dictionaries with
        # entity mention information.
        self.open_entity_mentions = []
        # For each entity that has currently open discontinuous mention,
        # describe the last part of the mention. Key: entity id; value is dict,
        # its keys: last_ipart, npart, line.
        self.open_discontinuous_mentions = {}
        # Key: srceid<tgteid pair; value: type of the entity (may be empty).
        self.entity_bridge_relations = {}
        # Key: tgteid; value: sorted list of srceids, serialized to string.
        self.entity_split_antecedents = {}
        # Key: [eid][sentid][str(mention_span)]; value: set of node ids.
        self.entity_mention_spans = {}



class Data:
    """
    The Data class holds various dictionaries of tags, auxiliaries, regular
    expressions etc. needed for detailed testing, especially for language-
    specific constraints.
    """
    def __init__(self):
        # Universal part of speech tags in the UPOS column. Just a set.
        # For consistency, they are also read from a file. But these tags do
        # not change, so they could be even hard-coded here.
        self.upos = set()
        # Morphological features in the FEATS column.
        # Key: language code; value: feature-value-UPOS data from feats.json.
        self.feats = {}
        # Universal dependency relation types (without subtypes) in the DEPREL
        # column. For consistency, they are also read from a file. but these
        # labels do not change, so they could be even hard-coded here.
        self.udeprel = set()
        # Dependency relation types in the DEPREL column.
        # Key: language code; value: deprel data from deprels.json.
        # Cached processed version: key: language code; value: set of deprels.
        self.deprel = {}
        self.cached_deprel_for_language = {}
        # Enhanced dependency relation types in the DEPS column.
        # Key: language code; value: edeprel data from edeprels.json.
        # Cached processed version: key: language code; value: set of edeprels.
        self.edeprel = {}
        self.cached_edeprel_for_language = {}
        # Auxiliary (and copula) lemmas in the LEMMA column.
        # Key: language code; value: auxiliary/copula data from data.json.
        # Cached processed versions: key: language code; value: list of lemmas.
        self.auxcop = {}
        self.cached_aux_for_language = {}
        self.cached_cop_for_language = {}
        # Tokens with spaces in the FORM and LEMMA columns.
        # Key: language code; value: data from tospace.json.
        self.tospace = {}
        # Load language-specific data from external JSON files.
        self.load()
        # For each of the language-specific lists, we can generate an
        # explanation for the user in case they use something that is not on
        # the list. The explanation will be printed only once but the explain
        # function may be called thousand times, so let us cache the output to
        # reduce the time waste a little.
        self._explanation_feats = {}
        self._explanation_deprel = {}
        self._explanation_edeprel = {}
        self._explanation_aux = {}
        self._explanation_cop = {}
        self._explanation_tospace = {}

    def get_feats_for_language(self, lcode):
        """
        Searches the previously loaded database of feature-value-UPOS combinations.
        Returns the data for a given language code, organized in dictionaries.
        Returns an empty dict if there are no data for the given language code.
        """
        ###!!! If lcode is 'ud', we should permit all universal feature-value pairs,
        ###!!! regardless of language-specific documentation.
        # Do not crash if the user asks for an unknown language.
        if not lcode in self.feats:
            return {}
        return self.feats[lcode]

    def get_deprel_for_language(self, lcode):
        """
        Searches the previously loaded database of dependency relation labels.
        Returns the set of permitted deprels for a given language code. Also
        saves the result in self so that next time it can be fetched quickly
        (once we loaded the data, we do not expect them to change).
        """
        if lcode in self.cached_deprel_for_language:
            return self.cached_deprel_for_language[lcode]
        deprelset = set()
        # If lcode is 'ud', we should permit all universal dependency relations,
        # regardless of language-specific documentation.
        if lcode == 'ud':
            deprelset = self.udeprel
        elif lcode in self.deprel:
            for r in self.deprel[lcode]:
                if self.deprel[lcode][r]['permitted'] > 0:
                    deprelset.add(r)
        self.cached_deprel_for_language[lcode] = deprelset
        return deprelset

    def get_edeprel_for_language(self, lcode):
        """
        Searches the previously loaded database of enhanced case markers.
        Returns the set of permitted edeprels for a given language code. Also
        saves the result in self so that next time it can be fetched quickly
        (once we loaded the data, we do not expect them to change).
        """
        if lcode in self.cached_edeprel_for_language:
            return self.cached_edeprel_for_language[lcode]
        basic_deprels = self.get_deprel_for_language(lcode)
        edeprelset = basic_deprels | {'ref'}
        for bdeprel in basic_deprels:
            if re.match(r"^[nc]subj(:|$)", bdeprel):
                edeprelset.add(bdeprel+':xsubj')
        if lcode in self.edeprel:
            for c in self.edeprel[lcode]:
                for deprel in self.edeprel[lcode][c]['extends']:
                    for bdeprel in basic_deprels:
                        if bdeprel == deprel or re.match(r"^"+deprel+':', bdeprel):
                            edeprelset.add(bdeprel+':'+c)
        self.cached_edeprel_for_language[lcode] = edeprelset
        return edeprelset

    def get_auxcop_for_language(self, lcode):
        """
        Searches the previously loaded database of auxiliary/copula lemmas.
        Returns the AUX and COP lists for a given language code. Also saves
        the result in self so that next time it can be fetched quickly (once
        we loaded the data, we do not expect them to change).
        """
        if lcode in self.cached_aux_for_language and lcode in self.cached_cop_for_language:
            return self.cached_aux_for_language[lcode], self.cached_cop_for_language[lcode]
        # If any of the functions of the lemma is other than cop.PRON, it counts as an auxiliary.
        # If any of the functions of the lemma is cop.*, it counts as a copula.
        auxlist = []
        coplist = []
        lemmalist = self.auxcop.get(lcode, {}).keys()
        auxlist = [x for x in lemmalist
                   if len([y for y in self.auxcop[lcode][x]['functions']
                    if y['function'] != 'cop.PRON']) > 0]
        coplist = [x for x in lemmalist
                   if len([y for y in self.auxcop[lcode][x]['functions']
                    if re.match(r"^cop\.", y['function'])]) > 0]
        self.cached_aux_for_language[lcode] = auxlist
        self.cached_cop_for_language[lcode] = coplist
        return auxlist, coplist

    def get_aux_for_language(self, lcode):
        """
        An entry point for get_auxcop_for_language() that returns only the aux
        list. It either takes the cached list (if available), or calls
        get_auxcop_for_language().
        """
        if lcode in self.cached_aux_for_language:
            return self.cached_aux_for_language[lcode]
        auxlist, coplist = self.get_auxcop_for_language(lcode)
        return auxlist

    def get_cop_for_language(self, lcode):
        """
        An entry point for get_auxcop_for_language() that returns only the cop
        list. It either takes the cached list (if available), or calls
        get_auxcop_for_language().
        """
        if lcode in self.cached_cop_for_language:
            return self.cached_cop_for_language[lcode]
        auxlist, coplist = self.get_auxcop_for_language(lcode)
        return coplist

    def get_tospace_for_language(self, lcode):
        """
        Searches the previously loaded database of regular expressions describing
        permitted tokens with spaces. Returns the expressions for a given language code.
        """
        # Do not crash if the user asks for an unknown language.
        if not lcode in self.tospace:
            return None
        return self.tospace[lcode]

    def explain_feats(self, lcode):
        """
        Returns explanation message for features of a particular language.
        To be called after language-specific features have been loaded.
        """
        if lcode in self._explanation_feats:
            return self._explanation_feats[lcode]
        featset = self.get_feats_for_language(lcode)
        # Prepare a global message about permitted features and values. We will add
        # it to the first error message about an unknown feature. Note that this
        # global information pertains to the default validation language and it
        # should not be used with code-switched segments in alternative languages.
        msg = ''
        if not lcode in data.feats:
            msg += f"No feature-value pairs have been permitted for language [{lcode}].\n"
            msg += "They can be permitted at the address below (if the language has an ISO code and is registered with UD):\n"
            msg += "https://quest.ms.mff.cuni.cz/udvalidator/cgi-bin/unidep/langspec/specify_feature.pl\n"
        else:
            # Identify feature values that are permitted in the current language.
            for f in featset:
                for e in featset[f]['errors']:
                    msg += f"ERROR in _{lcode}/feat/{f}.md: {e}\n"
            res = set()
            for f in featset:
                if featset[f]['permitted'] > 0:
                    for v in featset[f]['uvalues']:
                        res.add(f+'='+v)
                    for v in featset[f]['lvalues']:
                        res.add(f+'='+v)
            sorted_documented_features = sorted(res)
            msg += f"The following {len(sorted_documented_features)} feature values are currently permitted in language [{lcode}]:\n"
            msg += ', '.join(sorted_documented_features) + "\n"
            msg += "If a language needs a feature that is not documented in the universal guidelines, the feature must\n"
            msg += "have a language-specific documentation page in a prescribed format.\n"
            msg += "See https://universaldependencies.org/contributing_language_specific.html for further guidelines.\n"
            msg += "All features including universal must be specifically turned on for each language in which they are used.\n"
            msg += "See https://quest.ms.mff.cuni.cz/udvalidator/cgi-bin/unidep/langspec/specify_feature.pl for details.\n"
        self._explanation_feats[lcode] = msg
        return msg

    def explain_deprel(self, lcode):
        """
        Returns explanation message for deprels of a particular language.
        To be called after language-specific deprels have been loaded.
        """
        if lcode in self._explanation_deprel:
            return self._explanation_deprel[lcode]
        deprelset = self.get_deprel_for_language(lcode)
        # Prepare a global message about permitted relation labels. We will add
        # it to the first error message about an unknown relation. Note that this
        # global information pertains to the default validation language and it
        # should not be used with code-switched segments in alternative languages.
        msg = ''
        if len(deprelset) == 0:
            msg += f"No dependency relation types have been permitted for language [{lcode}].\n"
            msg += "They can be permitted at the address below (if the language has an ISO code and is registered with UD):\n"
            msg += "https://quest.ms.mff.cuni.cz/udvalidator/cgi-bin/unidep/langspec/specify_deprel.pl\n"
        else:
            # Identify dependency relations that are permitted in the current language.
            # If there are errors in documentation, identify the erroneous doc file.
            # Note that data.deprel[lcode] may not exist even though we have a non-empty
            # set of relations, if lcode is 'ud'.
            if lcode in data.deprel:
                for r in data.deprel[lcode]:
                    file = re.sub(r':', r'-', r)
                    if file == 'aux':
                        file = 'aux_'
                    for e in data.deprel[lcode][r]['errors']:
                        msg += f"ERROR in _{lcode}/dep/{file}.md: {e}\n"
            sorted_documented_relations = sorted(deprelset)
            msg += f"The following {len(sorted_documented_relations)} relations are currently permitted in language [{lcode}]:\n"
            msg += ', '.join(sorted_documented_relations) + "\n"
            msg += "If a language needs a relation subtype that is not documented in the universal guidelines, the relation\n"
            msg += "must have a language-specific documentation page in a prescribed format.\n"
            msg += "See https://universaldependencies.org/contributing_language_specific.html for further guidelines.\n"
            msg += "Documented dependency relations can be specifically turned on/off for each language in which they are used.\n"
            msg += "See https://quest.ms.mff.cuni.cz/udvalidator/cgi-bin/unidep/langspec/specify_deprel.pl for details.\n"
        self._explanation_deprel[lcode] = msg
        return msg

    def explain_edeprel(self, lcode):
        """
        Returns explanation message for edeprels of a particular language.
        To be called after language-specific edeprels have been loaded.
        """
        if lcode in self._explanation_edeprel:
            return self._explanation_edeprel[lcode]
        edeprelset = self.get_edeprel_for_language(lcode)
        # Prepare a global message about permitted relation labels. We will add
        # it to the first error message about an unknown relation. Note that this
        # global information pertains to the default validation language and it
        # should not be used with code-switched segments in alternative languages.
        msg = ''
        if len(edeprelset) == 0:
            msg += f"No enhanced dependency relation types (case markers) have been permitted for language [{lcode}].\n"
            msg += "They can be permitted at the address below (if the language has an ISO code and is registered with UD):\n"
            msg += "https://quest.ms.mff.cuni.cz/udvalidator/cgi-bin/unidep/langspec/specify_edeprel.pl\n"
        else:
            # Identify dependency relations that are permitted in the current language.
            # If there are errors in documentation, identify the erroneous doc file.
            # Note that data.deprel[lcode] may not exist even though we have a non-empty
            # set of relations, if lcode is 'ud'.
            sorted_case_markers = sorted(edeprelset)
            msg += f"The following {len(sorted_case_markers)} enhanced relations are currently permitted in language [{lcode}]:\n"
            msg += ', '.join(sorted_case_markers) + "\n"
            msg += "See https://quest.ms.mff.cuni.cz/udvalidator/cgi-bin/unidep/langspec/specify_edeprel.pl for details.\n"
        self._explanation_deprel[lcode] = msg
        return msg

    def explain_aux(self, lcode):
        """
        Returns explanation message for auxiliaries of a particular language.
        To be called after language-specific auxiliaries have been loaded.
        """
        if lcode in self._explanation_aux:
            return self._explanation_aux[lcode]
        auxdata = self.get_aux_for_language(lcode)
        # Prepare a global message about permitted auxiliary lemmas. We will add
        # it to the first error message about an unknown auxiliary. Note that this
        # global information pertains to the default validation language and it
        # should not be used with code-switched segments in alternative languages.
        msg = ''
        if len(auxdata) == 0:
            msg += f"No auxiliaries have been documented at the address below for language [{lcode}].\n"
            msg += f"https://quest.ms.mff.cuni.cz/udvalidator/cgi-bin/unidep/langspec/specify_auxiliary.pl?lcode={lcode}\n"
        else:
            # Identify auxiliaries that are permitted in the current language.
            msg += f"The following {len(auxdata)} auxiliaries are currently documented in language [{lcode}]:\n"
            msg += ', '.join(auxdata) + "\n"
            msg += f"See https://quest.ms.mff.cuni.cz/udvalidator/cgi-bin/unidep/langspec/specify_auxiliary.pl?lcode={lcode} for details.\n"
        self._explanation_aux[lcode] = msg
        return msg

    def explain_cop(self, lcode):
        """
        Returns explanation message for copulas of a particular language.
        To be called after language-specific copulas have been loaded.
        """
        if lcode in self._explanation_cop:
            return self._explanation_cop[lcode]
        copdata = self.get_cop_for_language(lcode)
        # Prepare a global message about permitted copula lemmas. We will add
        # it to the first error message about an unknown copula. Note that this
        # global information pertains to the default validation language and it
        # should not be used with code-switched segments in alternative languages.
        msg = ''
        if len(copdata) == 0:
            msg += f"No copulas have been documented at the address below for language [{lcode}].\n"
            msg += f"https://quest.ms.mff.cuni.cz/udvalidator/cgi-bin/unidep/langspec/specify_auxiliary.pl?lcode={lcode}\n"
        else:
            # Identify auxiliaries that are permitted in the current language.
            msg += f"The following {len(copdata)} copulas are currently documented in language [{lcode}]:\n"
            msg += ', '.join(copdata) + "\n"
            msg += f"See https://quest.ms.mff.cuni.cz/udvalidator/cgi-bin/unidep/langspec/specify_auxiliary.pl?lcode={lcode} for details.\n"
        self._explanation_cop[lcode] = msg
        return msg

    def explain_tospace(self, lcode):
        """
        Returns explanation message for tokens with spaces of a particular language.
        To be called after language-specific tokens with spaces have been loaded.
        """
        if lcode in self._explanation_tospace:
            return self._explanation_tospace[lcode]
        # Prepare a global message about permitted features and values. We will add
        # it to the first error message about an unknown token with space. Note that
        # this global information pertains to the default validation language and it
        # should not be used with code-switched segments in alternative languages.
        msg = ''
        if not lcode in self.tospace:
            msg += f"No tokens with spaces have been permitted for language [{lcode}].\n"
            msg += "They can be permitted at the address below (if the language has an ISO code and is registered with UD):\n"
            msg += "https://quest.ms.mff.cuni.cz/udvalidator/cgi-bin/unidep/langspec/specify_token_with_space.pl\n"
        else:
            msg += f"Only tokens and lemmas matching the following regular expression are currently permitted to contain spaces in language [{lcode}]:\n"
            msg += self.tospace[lcode][0]
            msg += "\nOthers can be permitted at the address below (if the language has an ISO code and is registered with UD):\n"
            msg += "https://quest.ms.mff.cuni.cz/udvalidator/cgi-bin/unidep/langspec/specify_token_with_space.pl\n"
        self._explanation_tospace[lcode] = msg
        return msg

    def load(self):
        """
        Loads the external validation data such as permitted feature-value
        combinations, and stores them in self. The source JSON files are
        supposed to be in the data subfolder of the folder where the script
        lives.
        """
        with open(os.path.join(THISDIR, 'data', 'upos.json'), 'r', encoding='utf-8') as f:
            contents = json.load(f)
        upos_list = contents['upos']
        self.upos = set(upos_list)
        with open(os.path.join(THISDIR, 'data', 'feats.json'), 'r', encoding='utf-8') as f:
            contents = json.load(f)
        self.feats = contents['features']
        with open(os.path.join(THISDIR, 'data', 'udeprels.json'), 'r', encoding='utf-8') as f:
            contents = json.load(f)
        udeprel_list = contents['udeprels']
        self.udeprel = set(udeprel_list)
        with open(os.path.join(THISDIR, 'data', 'deprels.json'), 'r', encoding='utf-8') as f:
            contents = json.load(f)
        self.deprel = contents['deprels']
        with open(os.path.join(THISDIR, 'data', 'edeprels.json'), 'r', encoding='utf-8') as f:
            contents = json.load(f)
        self.edeprel = contents['edeprels']
        with open(os.path.join(THISDIR, 'data', 'data.json'), 'r', encoding='utf-8') as f:
            contents = json.load(f)
        self.auxcop = contents['auxiliaries']
        with open(os.path.join(THISDIR, 'data', 'tospace.json'), 'r', encoding='utf-8') as f:
            contents = json.load(f)
        # There is one or more regular expressions for each language in the file.
        # If there are multiple expressions, combine them in one and compile it.
        self.tospace = {}
        for l in contents['expressions']:
            combination = '('+'|'.join(sorted(list(contents['expressions'][l])))+')'
            compilation = re.compile(combination)
            self.tospace[l] = (combination, compilation)



class CompiledRegexes:
    """
    The CompiledRegexes class holds various regular expressions needed to
    recognize individual elements of the CoNLL-U format, precompiled to speed
    up parsing. Individual expressions are typically not enclosed in ^...$
    because one can use re.fullmatch() if it is desired that the whole string
    matches the expression.
    """
    def __init__(self):
        # Whitespace.
        self.ws = re.compile(r"\s+")
        # Two consecutive whitespaces.
        self.ws2 = re.compile(r"\s\s")
        # Regular word/node id: integer number.
        self.wordid = re.compile(r"[1-9][0-9]*")
        # Multiword token id: range of integers.
        # The two parts are bracketed so they can be captured and processed separately.
        self.mwtid = re.compile(r"([1-9][0-9]*)-([1-9][0-9]*)")
        # Empty node id: "decimal" number (but 1.10 != 1.1).
        # The two parts are bracketed so they can be captured and processed separately.
        self.enodeid = re.compile(r"([0-9]+)\.([1-9][0-9]*)")
        # New document comment line. Document id, if present, is bracketed.
        self.newdoc = re.compile(r"#\s*newdoc(?:\s+(\S+))?")
        # New paragraph comment line. Paragraph id, if present, is bracketed.
        self.newpar = re.compile(r"#\s*newpar(?:\s+(\S+))?")
        # Sentence id comment line. The actual id is bracketed.
        self.sentid = re.compile(r"#\s*sent_id\s*=\s*(\S+)")
        # Sentence text comment line. The actual text is bracketed.
        self.text = re.compile(r"#\s*text\s*=\s*(.*\S)")
        # Global entity comment is a declaration of entity attributes in MISC.
        # It occurs once per document and it is optional (only CorefUD data).
        # The actual attribute declaration is bracketed so it can be captured in the match.
        self.global_entity = re.compile(r"#\s*global\.Entity\s*=\s*(.+)")
        # UPOS tag.
        self.upos = re.compile(r"[A-Z]+")
        # Feature=value pair.
        # Feature name and feature value are bracketed so that each can be captured separately in the match.
        self.featval = re.compile(r"([A-Z][A-Za-z0-9]*(?:\[[a-z0-9]+\])?)=(([A-Z0-9][A-Z0-9a-z]*)(,([A-Z0-9][A-Z0-9a-z]*))*)")
        self.val = re.compile(r"[A-Z0-9][A-Za-z0-9]*")
        # Basic parent reference (HEAD).
        self.head = re.compile(r"(0|[1-9][0-9]*)")
        # Enhanced parent reference (head).
        self.ehead = re.compile(r"(0|[1-9][0-9]*)(\.[1-9][0-9]*)?")
        # Basic dependency relation (including optional subtype).
        self.deprel = re.compile(r"[a-z]+(:[a-z]+)?")
        # Enhanced dependency relation (possibly with Unicode subtypes).
        # Ll ... lowercase Unicode letters
        # Lm ... modifier Unicode letters (e.g., superscript h)
        # Lo ... other Unicode letters (all caseless scripts, e.g., Arabic)
        # M .... combining diacritical marks
        # Underscore is allowed between letters but not at beginning, end, or next to another underscore.
        edeprelpart_resrc = r'[\p{Ll}\p{Lm}\p{Lo}\p{M}]+(_[\p{Ll}\p{Lm}\p{Lo}\p{M}]+)*'
        # There must be always the universal part, consisting only of ASCII letters.
        # There can be up to three additional, colon-separated parts: subtype, preposition and case.
        # One of them, the preposition, may contain Unicode letters. We do not know which one it is
        # (only if there are all four parts, we know it is the third one).
        # ^[a-z]+(:[a-z]+)?(:[\p{Ll}\p{Lm}\p{Lo}\p{M}]+(_[\p{Ll}\p{Lm}\p{Lo}\p{M}]+)*)?(:[a-z]+)?$
        edeprel_resrc = '^[a-z]+(:[a-z]+)?(:' + edeprelpart_resrc + ')?(:[a-z]+)?$'
        self.edeprel = re.compile(edeprel_resrc)



# Global variables:
data = Data()
crex = CompiledRegexes()



class Incident:
    """
    Instances of this class describe individual errors or warnings in the input
    file.
    """
    # We can modify the class-level defaults before a batch of similar tests.
    # Then we do not have to repeat the shared parameters for each test.
    default_level = 1
    default_testclass = 'Format'
    default_testid = 'generic-error'
    default_message = 'No error description provided.'
    default_lineno = None
    def __init__(self, state, args, level=None, testclass=None, testid=None, message=None, lineno=None, nodeid=None, explanation=''):
        self.state = state
        self.args = args

        # Validation level to which the incident belongs. Integer 1-5.
        self.level = self.default_level if level == None else level
        # Thematic area to which the incident belongs: Format, Meta, Morpho,
        # Syntax, Enhanced, Coref, Warning.
        self.testclass = self.default_testclass if testclass == None else testclass
        # Identifier of the test that lead to the incident. Short string.
        self.testid = self.default_testid if testid == None else testid
        # Verbose description of the error for the user. It does not have to be
        # identical for all errors with the same testid because it can contain
        # instance-specific data (e.g. the word form).
        self.message = self.default_message if message == None else message
        # Additional more verbose information. To be printed with the first
        # incident of a given type.
        self.explanation = explanation
        # File name. The default is the file from which we are reading right
        # now ('-' if reading from STDIN).
        self.filename = 'STDIN' if state.current_file_name == '-' else os.path.basename(state.current_file_name)
        # Line number. The default is the most recently read line as recorded
        # in the state; but in most cases we need to get the number
        # during instantiation, as the most recently read line is the last line
        # of the sentence, and the error was found on one of the words of the
        # sentence.
        self.lineno = lineno if lineno != None else self.default_lineno if self.default_lineno != None else state.current_line
        if self.lineno < 0:
            self.lineno = state.sentence_line
        # Current (most recently read) sentence id.
        self.sentid = state.sentence_id
        # ID of the node on which the error occurred (if it pertains to one node).
        self.nodeid = nodeid

    def report(self):
        # Even if we should be quiet, at least count the error.
        self.state.error_counter[self.testclass] = self.state.error_counter.get(self.testclass, 0)+1
        if self.args.quiet:
            return
        # Suppress error messages of a type of which we have seen too many.
        if self.args.max_err > 0 and self.state.error_counter[self.testclass] > self.args.max_err:
            if self.state.error_counter[self.testclass] == self.args.max_err + 1:
                print(f'...suppressing further errors regarding {self.testclass}', file=sys.stderr)
            return # suppressed
        # If we are here, the error message should really be printed.
        # Address of the incident.
        address = f'Line {self.lineno} Sent {self.sentid}'
        if self.nodeid:
            address += f' Node {self.nodeid}'
        # Insert file name if there are several input files.
        if len(self.args.input) > 1:
            address = f'File {self.filename} ' + address
        # Classification of the incident.
        levelclassid = f'L{self.level} {self.testclass} {self.testid}'
        # Message (+ explanation, if this is the first error of its kind).
        message = self.message
        if self.explanation and self.explanation not in self.state.explanation_printed:
            message += "\n\n" + self.explanation + "\n"
            self.state.explanation_printed.add(self.explanation)
        print(f'[{address}]: [{levelclassid}] {message}', file=sys.stderr)



# Support functions.

def is_whitespace(line):
    return crex.ws.fullmatch(line)

def is_word(cols):
    return crex.wordid.fullmatch(cols[ID])

def is_multiword_token(cols):
    return crex.mwtid.fullmatch(cols[ID])

def is_empty_node(cols):
    return crex.enodeid.fullmatch(cols[ID])

def parse_empty_node_id(cols):
    m = crex.enodeid.fullmatch(cols[ID])
    assert m, 'parse_empty_node_id with non-empty node'
    return m.groups()

def shorten(string):
    return string if len(string) < 25 else string[:20]+'[...]'

def lspec2ud(deprel):
    return deprel.split(':', 1)[0]

def formtl(node):
    x = node.form
    if node.misc['Translit'] != '':
        x += ' ' + node.misc['Translit']
    return x

def lemmatl(node):
    x = node.lemma
    if node.misc['LTranslit'] != '':
        x += ' ' + node.misc['LTranslit']
    return x



#==============================================================================
# Level 1 tests. Only CoNLL-U backbone. Values can be empty or non-UD.
#==============================================================================



class Validator:
    def __init__(self, args):
        self.conllu_reader = udapi.block.read.conllu.Conllu()
        self.args = args


    def next_sentence(self, state, inp):
        """
        `inp` a file-like object yielding lines as unicode

        This function does elementary checking of the input and yields one
        sentence at a time from the input stream. The function guarantees
        elementary integrity of its yields. Some lines may be skipped (e.g.,
        extra empty lines or misplaced comments), and a whole sentence will be
        skipped if one of its token lines has unexpected number of columns.

        However, some low-level errors currently do not lead to excluding the
        sentence from being yielded and put to subsequent tests. Specifically,
        character constraints on individual fields are tested here but errors
        are not considered fatal.

        This function is a generator. The caller can call it in a 'for x in ...'
        loop. In each iteration of the caller's loop, the generator will generate
        the next sentence, that is, it will read the next sentence from the input
        stream. (Technically, the function returns an object, and the object will
        then read the sentences within the caller's loop.)
        """
        all_lines = [] # List of lines in the sentence (comments and tokens), minus final empty line, minus newline characters (and minus spurious lines that are neither comment lines nor token lines)
        comment_lines = [] # List of comment lines to go with the current sentence; initial part of all_lines
        token_lines_fields = [] # List of token/word lines of the current sentence, converted from string to list of fields
        corrupted = False # In case of wrong number of columns check the remaining lines of the sentence but do not yield the sentence for further processing.
        state.comment_start_line = None
        for line_counter, line in enumerate(inp):
            state.current_line = line_counter+1
            Incident.default_level = 1
            Incident.default_testclass = 'Format'
            Incident.default_lineno = None # use the most recently read line
            if not state.comment_start_line:
                state.comment_start_line = state.current_line
            line = line.rstrip("\n")
            self.validate_unicode_normalization(state, line)
            if is_whitespace(line):
                Incident(
                    state=state, args=self.args,
                    testid='pseudo-empty-line',
                    message='Spurious line that appears empty but is not; there are whitespace characters.'
                ).report()
                # We will pretend that the line terminates a sentence in order to
                # avoid subsequent misleading error messages.
                if token_lines_fields:
                    if not corrupted:
                        yield all_lines, comment_lines, token_lines_fields
                    all_lines = []
                    comment_lines = []
                    token_lines_fields = []
                    corrupted = False
                    state.comment_start_line = None
            elif not line: # empty line
                if token_lines_fields: # sentence done
                    if not corrupted:
                        yield all_lines, comment_lines, token_lines_fields
                    all_lines = []
                    comment_lines = []
                    token_lines_fields = []
                    corrupted = False
                    state.comment_start_line = None
                else:
                    Incident(
                        state=state, args=self.args,
                        testid='extra-empty-line',
                        message='Spurious empty line. Only one empty line is expected after every sentence.'
                    ).report()
            elif line[0] == '#':
                # We will really validate sentence ids later. But now we want to remember
                # everything that looks like a sentence id and use it in the error messages.
                # Line numbers themselves may not be sufficient if we are reading multiple
                # files from a pipe.
                match = crex.sentid.fullmatch(line)
                if match:
                    state.sentence_id = match.group(1)
                if not token_lines_fields: # before sentence
                    all_lines.append(line)
                    comment_lines.append(line)
                else:
                    Incident(
                        state=state, args=self.args,
                        testid='misplaced-comment',
                        message='Spurious comment line. Comments are only allowed before a sentence.'
                    ).report()
            elif line[0].isdigit():
                if not token_lines_fields: # new sentence
                    state.sentence_line = state.current_line
                cols = line.split("\t")
                # If there is an unexpected number of columns, do not test their contents.
                # Maybe the contents belongs to a different column. And we could see
                # an exception if a column value is missing.
                if len(cols) == COLCOUNT:
                    all_lines.append(line)
                    token_lines_fields.append(cols)
                    # Low-level tests, mostly universal constraints on whitespace in fields, also format of the ID field.
                    self.validate_whitespace(state, cols)
                else:
                    Incident(
                        state=state, args=self.args,
                        testid='number-of-columns',
                        message=f'The line has {len(cols)} columns but {COLCOUNT} are expected. The line will be excluded from further tests.'
                    ).report()
                    corrupted = True
            else: # A line which is neither a comment nor a token/word, nor empty. That's bad!
                Incident(
                    state=state, args=self.args,
                    testid='invalid-line',
                    message=f"Spurious line: '{line}'. All non-empty lines should start with a digit or the # character. The line will be excluded from further tests."
                ).report()
        else: # end of file
            if comment_lines and not token_lines_fields:
                # Comments at the end of the file, no sentence follows them.
                Incident(
                    state=state, args=self.args,
                    testid='misplaced-comment',
                    message='Spurious comment line. Comments are only allowed before a sentence.'
                ).report()
            elif comment_lines or token_lines_fields: # These should have been yielded on an empty line!
                Incident(
                    state=state, args=self.args,
                    testid='missing-empty-line',
                    message='Missing empty line after the last sentence.'
                ).report()
                if not corrupted:
                    yield all_lines, comment_lines, token_lines_fields



    @staticmethod
    def get_line_numbers_for_ids(state, sentence):
        """
        Takes a list of sentence lines (mwt ranges, word nodes, empty nodes).
        For each mwt / node / word, gets the number of the line in the input
        file where the mwt / node / word occurs. We will need this in other
        functions to be able to report the line on which an error occurred.

        Parameters
        ----------
        sentence : list
            List of mwt / words / nodes, each represented as a list of columns.

        Returns
        -------
        linenos : dict
            Key: word ID (string, not int; decimal for empty nodes and range for
            mwt lines). Value: 1-based index of the line in the file (int).
        """
        linenos = {}
        node_line = state.sentence_line - 1
        for cols in sentence:
            node_line += 1
            linenos[cols[ID]] = node_line
            # For normal words, add them also under integer keys, just in case
            # we later forget to convert node.ord to string. But we cannot do the
            # same for empty nodes and multiword tokens.
            if is_word(cols):
                linenos[int(cols[ID])] = node_line
        return linenos



#------------------------------------------------------------------------------
# Level 1 tests applicable to a single line independently of the others.
#------------------------------------------------------------------------------



    def validate_unicode_normalization(self, state, text):
        """
        Tests that letters composed of multiple Unicode characters (such as a base
        letter plus combining diacritics) conform to NFC normalization (canonical
        decomposition followed by canonical composition).

        Parameters
        ----------
        text : str
            The input line to be tested. If the line consists of TAB-separated
            fields (token line), errors reports will specify the field where the
            error occurred. Otherwise (comment line), the error report will not be
            localized.
        """
        normalized_text = unicodedata.normalize('NFC', text)
        if text != normalized_text:
            # Find the first unmatched character and include it in the report.
            firsti = -1
            firstj = -1
            inpfirst = ''
            inpsecond = ''
            nfcfirst = ''
            tcols = text.split("\t")
            ncols = normalized_text.split("\t")
            for i in range(len(tcols)):
                for j in range(len(tcols[i])):
                    if tcols[i][j] != ncols[i][j]:
                        firsti = i
                        firstj = j
                        inpfirst = unicodedata.name(tcols[i][j])
                        nfcfirst = unicodedata.name(ncols[i][j])
                        if j+1 < len(tcols[i]):
                            inpsecond = unicodedata.name(tcols[i][j+1])
                        break
                if firsti >= 0:
                    break
            if len(tcols) > 1:
                testmessage = f"Unicode not normalized: {COLNAMES[firsti]}.character[{firstj}] is {inpfirst}, should be {nfcfirst}."
            else:
                testmessage = f"Unicode not normalized: character[{firstj}] is {inpfirst}, should be {nfcfirst}."
            explanation_second = f" In this case, your next character is {inpsecond}." if inpsecond else ''
            Incident(
                state=state, args=self.args,
                level=1,
                testclass='Unicode',
                testid='unicode-normalization',
                message=testmessage,
                explanation=f"This error usually does not mean that {inpfirst} is an invalid character. Usually it means that this is a base character followed by combining diacritics, and you should replace them by a single combined character.{explanation_second} You can fix normalization errors using the normalize_unicode.pl script from the tools repository."
            ).report()



    def validate_whitespace(self, state, cols):
        """
        Checks that columns are not empty and do not contain whitespace characters
        except for patterns that could be allowed at level 4. Applies to all types
        of TAB-containing lines: nodes / words, mwt ranges, empty nodes.

        Parameters
        ----------
        cols : list
            The values of the columns on the current node / token line.
        """
        Incident.default_level = 1
        Incident.default_testclass = 'Format'
        Incident.default_lineno = None # use the most recently read line
        # Some whitespace may be permitted in FORM, LEMMA and MISC but not elsewhere.
        for col_idx in range(COLCOUNT):
            # Must never be empty
            if not cols[col_idx]:
                Incident(
                    state=state, args=self.args,
                    testid='empty-column',
                    message=f'Empty value in column {COLNAMES[col_idx]}.'
                ).report()
            else:
                # Must never have leading/trailing whitespace
                if cols[col_idx][0].isspace():
                    Incident(
                        state=state, args=self.args,
                        testid='leading-whitespace',
                        message=f'Leading whitespace not allowed in column {COLNAMES[col_idx]}.'
                    ).report()
                if cols[col_idx][-1].isspace():
                    Incident(
                        state=state, args=self.args,
                        testid='trailing-whitespace',
                        message=f'Trailing whitespace not allowed in column {COLNAMES[col_idx]}.'
                    ).report()
                # Must never contain two consecutive whitespace characters
                if crex.ws2.search(cols[col_idx]):
                    Incident(
                        state=state, args=self.args,
                        testid='repeated-whitespace',
                        message=f'Two or more consecutive whitespace characters not allowed in column {COLNAMES[col_idx]}.'
                    ).report()
        # Multi-word tokens may have whitespaces in MISC but not in FORM or LEMMA.
        # If it contains a space, it does not make sense to treat it as a MWT.
        if is_multiword_token(cols):
            for col_idx in (FORM, LEMMA):
                if col_idx >= len(cols):
                    break # this has been already reported in next_sentence()
                if crex.ws.search(cols[col_idx]):
                    Incident(
                        state=state, args=self.args,
                        testid='invalid-whitespace-mwt',
                        message=f"White space not allowed in multi-word token '{cols[col_idx]}'. If it contains a space, it is not one surface token."
                    ).report()
        # These columns must not have whitespace.
        for col_idx in (ID, UPOS, XPOS, FEATS, HEAD, DEPREL, DEPS):
            if col_idx >= len(cols):
                break # this has been already reported in next_sentence()
            if crex.ws.search(cols[col_idx]):
                Incident(
                    state=state, args=self.args,
                    testid='invalid-whitespace',
                    message=f"White space not allowed in column {COLNAMES[col_idx]}: '{cols[col_idx]}'."
                ).report()
        # We should also check the ID format (e.g., '1' is good, '01' is wrong).
        # Although it is checking just a single column, we will do it in
        # validate_id_sequence() because that function has the power to block
        # further tests, which could choke up on this.



#------------------------------------------------------------------------------
# Level 1 tests applicable to the whole sentence.
#------------------------------------------------------------------------------



    def validate_id_sequence(self, state, sentence):
        """
        Validates that the ID sequence is correctly formed.
        Besides reporting the errors, it also returns False to the caller so it can
        avoid building a tree from corrupt IDs.

        sentence ... array of arrays, each inner array contains columns of one line
        """
        ok = True
        Incident.default_level = 1
        Incident.default_testclass = 'Format'
        Incident.default_lineno = None # use the most recently read line
        words=[]
        tokens=[]
        current_word_id, next_empty_id = 0, 1
        for cols in sentence:
            # Check for the format of the ID value. (ID must not be empty.)
            if not (is_word(cols) or is_empty_node(cols) or is_multiword_token(cols)):
                Incident(
                    state=state, args=self.args,
                    testid='invalid-word-id',
                    message=f"Unexpected ID format '{cols[ID]}'."
                ).report()
                ok = False
                continue
            if not is_empty_node(cols):
                next_empty_id = 1    # reset sequence
            if is_word(cols):
                t_id = int(cols[ID])
                current_word_id = t_id
                words.append(t_id)
                # Not covered by the previous interval?
                if not (tokens and tokens[-1][0] <= t_id and tokens[-1][1] >= t_id):
                    tokens.append((t_id, t_id)) # nope - let's make a default interval for it
            elif is_multiword_token(cols):
                match = crex.mwtid.fullmatch(cols[ID]) # Check the interval against the regex
                if not match: # This should not happen. The function is_multiword_token() would then not return True.
                    Incident(
                        state=state, args=self.args,
                        testid='invalid-word-interval',
                        message=f"Spurious word interval definition: '{cols[ID]}'."
                    ).report()
                    ok = False
                    continue
                beg, end = int(match.group(1)), int(match.group(2))
                if not ((not words and beg >= 1) or (words and beg >= words[-1] + 1)):
                    Incident(
                        state=state, args=self.args,
                        testid='misplaced-word-interval',
                        message='Multiword range not before its first word.'
                    ).report()
                    ok = False
                    continue
                tokens.append((beg, end))
            elif is_empty_node(cols):
                word_id, empty_id = (int(i) for i in parse_empty_node_id(cols))
                if word_id != current_word_id or empty_id != next_empty_id:
                    Incident(
                        state=state, args=self.args,
                        testid='misplaced-empty-node',
                        message=f'Empty node id {cols[ID]}, expected {current_word_id}.{next_empty_id}'
                    ).report()
                    ok = False
                next_empty_id += 1
                # Interaction of multiword tokens and empty nodes if there is an empty
                # node between the first word of a multiword token and the previous word:
                # This sequence is correct: 4 4.1 5-6 5 6
                # This sequence is wrong:   4 5-6 4.1 5 6
                if word_id == current_word_id and tokens and word_id < tokens[-1][0]:
                    Incident(
                        state=state, args=self.args,
                        testid='misplaced-empty-node',
                        message=f"Empty node id {cols[ID]} must occur before multiword token {tokens[-1][0]}-{tokens[-1][1]}."
                    ).report()
                    ok = False
        # Now let's do some basic sanity checks on the sequences.
        # Expected sequence of word IDs is 1, 2, ...
        expstrseq = ','.join(str(x) for x in range(1, len(words) + 1))
        wrdstrseq = ','.join(str(x) for x in words)
        if wrdstrseq != expstrseq:
            Incident(
                state=state, args=self.args,
                lineno=-1,
                testid='word-id-sequence',
                message=f"Words do not form a sequence. Got '{wrdstrseq}'. Expected '{expstrseq}'."
            ).report()
            ok = False
        # Check elementary sanity of word intervals.
        # Remember that these are not just multi-word tokens. Here we have intervals even for single-word tokens (b=e)!
        for (b, e) in tokens:
            if e < b: # end before beginning
                Incident(
                    state=state, args=self.args,
                    testid='reversed-word-interval',
                    message=f'Spurious token interval {b}-{e}'
                ).report()
                ok = False
                continue
            if b < 1 or e > len(words): # out of range
                Incident(
                    state=state, args=self.args,
                    testid='word-interval-out',
                    message=f'Spurious token interval {b}-{e} (out of range)'
                ).report()
                ok = False
                continue
        return ok



    def validate_token_ranges(self, state, sentence):
        """
        Checks that the word ranges for multiword tokens are valid.

        sentence ... array of arrays, each inner array contains columns of one line
        """
        Incident.default_level = 1
        Incident.default_testclass = 'Format'
        Incident.default_lineno = None # use the most recently read line
        covered = set()
        for cols in sentence:
            if not is_multiword_token(cols):
                continue
            m = crex.mwtid.fullmatch(cols[ID])
            if not m: # This should not happen. The function is_multiword_token() would then not return True.
                Incident(
                    state=state, args=self.args,
                    testid='invalid-word-interval',
                    message=f"Spurious word interval definition: '{cols[ID]}'."
                ).report()
                continue
            start, end = m.groups()
            start, end = int(start), int(end)
            # Do not test if start >= end: This was already tested above in validate_id_sequence().
            if covered & set(range(start, end+1)):
                Incident(
                    state=state, args=self.args,
                    testid='overlapping-word-intervals',
                    message=f'Range overlaps with others: {cols[ID]}'
                ).report()
            covered |= set(range(start, end+1))



    def validate_newlines(self, state, inp):
        """
        Checks that the input file consistently uses linux-style newlines (LF only,
        not CR LF like in Windows). To be run on the input file handle after the
        whole input has been read.
        """
        if inp.newlines and inp.newlines != '\n':
            Incident(
                state=state, args=self.args,
                level=1,
                testclass='Format',
                lineno=state.current_line,
                testid='non-unix-newline',
                message='Only the unix-style LF line terminator is allowed.'
            ).report()



#==============================================================================
# Level 2 tests. Tree structure, universal tags and deprels. Note that any
# well-formed Feature=Value pair is allowed (because it could be language-
# specific) and any word form or lemma can contain spaces (because language-
# specific guidelines may permit it).
#==============================================================================



#------------------------------------------------------------------------------
# Level 2 tests of sentence metadata.
#------------------------------------------------------------------------------



    def validate_sent_id(self, state, comments, lcode):
        """
        Checks that sentence id exists, is well-formed and unique.
        """
        Incident.default_level = 2
        Incident.default_testclass = 'Metadata'
        Incident.default_lineno = -1 # use the first line after the comments
        matched = []
        for c in comments:
            match = crex.sentid.fullmatch(c)
            if match:
                matched.append(match)
            else:
                if c.startswith('# sent_id') or c.startswith('#sent_id'):
                    Incident(
                        state=state, args=self.args,
                        testid='invalid-sent-id',
                        message=f"Spurious sent_id line: '{c}' should look like '# sent_id = xxxxx' where xxxxx is not whitespace. Forward slash reserved for special purposes."
                    ).report()
        if not matched:
            Incident(
                state=state, args=self.args,
                testid='missing-sent-id',
                message='Missing the sent_id attribute.'
            ).report()
        elif len(matched) > 1:
            Incident(
                state=state, args=self.args,
                testid='multiple-sent-id',
                message='Multiple sent_id attributes.'
            ).report()
        else:
            # Uniqueness of sentence ids should be tested treebank-wide, not just file-wide.
            # For that to happen, all three files should be tested at once.
            sid = matched[0].group(1)
            if sid in state.known_sent_ids:
                Incident(
                    state=state, args=self.args,
                    testid='non-unique-sent-id',
                    message=f"Non-unique sent_id attribute '{sid}'."
                ).report()
            if sid.count('/') > 1 or (sid.count('/') == 1 and lcode != 'ud'):
                Incident(
                    state=state, args=self.args,
                    testid='slash-in-sent-id',
                    message=f"The forward slash is reserved for special use in parallel treebanks: '{sid}'"
                ).report()
            state.known_sent_ids.add(sid)



    def validate_text_meta(self, state, comments, tree):
        """
        Checks metadata other than sentence id, that is, document breaks, paragraph
        breaks and sentence text (which is also compared to the sequence of the
        forms of individual tokens, and the spaces vs. SpaceAfter=No in MISC).
        """
        Incident.default_level = 2
        Incident.default_testclass = 'Metadata'
        Incident.default_lineno = -1 # use the first line after the comments
        newdoc_matched = []
        newpar_matched = []
        text_matched = []
        for c in comments:
            newdoc_match = crex.newdoc.fullmatch(c)
            if newdoc_match:
                newdoc_matched.append(newdoc_match)
            newpar_match = crex.newpar.fullmatch(c)
            if newpar_match:
                newpar_matched.append(newpar_match)
            text_match = crex.text.fullmatch(c)
            if text_match:
                text_matched.append(text_match)
        if len(newdoc_matched) > 1:
            Incident(
                state=state, args=self.args,
                testid='multiple-newdoc',
                message='Multiple newdoc attributes.'
            ).report()
        if len(newpar_matched) > 1:
            Incident(
                state=state, args=self.args,
                testid='multiple-newpar',
                message='Multiple newpar attributes.'
            ).report()
        if (newdoc_matched or newpar_matched) and state.spaceafterno_in_effect:
            Incident(
                state=state, args=self.args,
                testid='spaceafter-newdocpar',
                message='New document or paragraph starts when the last token of the previous sentence says SpaceAfter=No.'
            ).report()
        if not text_matched:
            Incident(
                state=state, args=self.args,
                testid='missing-text',
                message='Missing the text attribute.'
            ).report()
        elif len(text_matched) > 1:
            Incident(
                state=state, args=self.args,
                testid='multiple-text',
                message='Multiple text attributes.'
            ).report()
        else:
            stext = text_matched[0].group(1)
            if stext[-1].isspace():
                Incident(
                    state=state, args=self.args,
                    testid='text-trailing-whitespace',
                    message='The text attribute must not end with whitespace.'
                ).report()
            # Validate the text against the SpaceAfter attribute in MISC.
            skip_words = set()
            mismatch_reported = 0 # do not report multiple mismatches in the same sentence; they usually have the same cause
            # We will sum state.sentence_line + iline, and state.sentence_line already points at
            # the first token/node line after the sentence comments. Hence iline shall
            # be 0 once we enter the cycle.
            iline = -1
            for cols in tree:
                iline += 1
                if 'NoSpaceAfter=Yes' in cols[MISC]: # I leave this without the split("|") to catch all
                    Incident(
                        state=state, args=self.args,
                        testid='nospaceafter-yes',
                        message="'NoSpaceAfter=Yes' should be replaced with 'SpaceAfter=No'."
                    ).report()
                if len([x for x in cols[MISC].split('|') if re.match(r"^SpaceAfter=", x) and x != 'SpaceAfter=No']) > 0:
                    Incident(
                        state=state, args=self.args,
                        lineno=state.sentence_line+iline,
                        testid='spaceafter-value',
                        message="Unexpected value of the 'SpaceAfter' attribute in MISC. Did you mean 'SpacesAfter'?"
                    ).report()
                if is_empty_node(cols):
                    if 'SpaceAfter=No' in cols[MISC]: # I leave this without the split("|") to catch all
                        Incident(
                            state=state, args=self.args,
                            lineno=state.sentence_line+iline,
                            testid='spaceafter-empty-node',
                            message="'SpaceAfter=No' cannot occur with empty nodes."
                        ).report()
                    continue
                elif is_multiword_token(cols):
                    beg, end = cols[ID].split('-')
                    begi, endi = int(beg), int(end)
                    # If we see a multi-word token, add its words to an ignore-set – these will be skipped, and also checked for absence of SpaceAfter=No.
                    for i in range(begi, endi+1):
                        skip_words.add(str(i))
                elif cols[ID] in skip_words:
                    if 'SpaceAfter=No' in cols[MISC]:
                        Incident(
                            state=state, args=self.args,
                            lineno=state.sentence_line+iline,
                            testid='spaceafter-mwt-node',
                            message="'SpaceAfter=No' cannot occur with words that are part of a multi-word token."
                        ).report()
                    continue
                else:
                    # Err, I guess we have nothing to do here. :)
                    pass
                # So now we have either a multi-word token or a word which is also a token in its entirety.
                if not stext.startswith(cols[FORM]):
                    if not mismatch_reported:
                        extra_message = ''
                        if len(stext) >= 1 and stext[0].isspace():
                            extra_message = ' (perhaps extra SpaceAfter=No at previous token?)'
                        Incident(
                            state=state, args=self.args,
                            lineno=state.sentence_line+iline,
                            testid='text-form-mismatch',
                            message=f"Mismatch between the text attribute and the FORM field. Form[{cols[ID]}] is '{cols[FORM]}' but text is '{stext[:len(cols[FORM])+20]}...'"+extra_message
                        ).report()
                        mismatch_reported = 1
                else:
                    stext = stext[len(cols[FORM]):] # eat the form
                    # Remember if SpaceAfter=No applies to the last word of the sentence.
                    # This is not prohibited in general but it is prohibited at the end of a paragraph or document.
                    if 'SpaceAfter=No' in cols[MISC].split("|"):
                        state.spaceafterno_in_effect = True
                    else:
                        state.spaceafterno_in_effect = False
                        if (stext) and not stext[0].isspace():
                            Incident(
                                state=state, args=self.args,
                                lineno=state.sentence_line+iline,
                                testid='missing-spaceafter',
                                message=f"'SpaceAfter=No' is missing in the MISC field of node {cols[ID]} because the text is '{shorten(cols[FORM]+stext)}'."
                            ).report()
                        stext = stext.lstrip()
            if stext:
                Incident(
                    state=state, args=self.args,
                    testid='text-extra-chars',
                    message=f"Extra characters at the end of the text attribute, not accounted for in the FORM fields: '{stext}'"
                ).report()



#------------------------------------------------------------------------------
# Level 2 tests applicable to a single line independently of the others.
#------------------------------------------------------------------------------



    @staticmethod
    def deps_list(cols):
        """
        Parses the contents of the DEPS column and returns a list of incoming
        enhanced dependencies. This is needed in early tests, before the sentence
        has been fed to Udapi.

        Parameters
        ----------
        cols : list
            The values of the columns on the current node / token line.

        Raises
        ------
        ValueError
            If the contents of DEPS cannot be parsed. Note that this does not catch
            all possible violations of the format, e.g., bad order of the relations
            will not raise an exception.

        Returns
        -------
        deps : list
            Each list item is a two-member list, containing the parent index (head)
            and the relation type (deprel).
        """
        if cols[DEPS] == '_':
            deps = []
        else:
            deps = [hd.split(':', 1) for hd in cols[DEPS].split('|')]
        if any(hd for hd in deps if len(hd) != 2):
            raise ValueError(f'malformed DEPS: {cols[DEPS]}')
        return deps



    def validate_mwt_empty_vals(self, state, cols, line):
        """
        Checks that a multi-word token has _ empty values in all fields except MISC.
        This is required by UD guidelines although it is not a problem in general,
        therefore a level 2 test.

        Parameters
        ----------
        cols : list
            The values of the columns on the current node / token line.
        line : int
            Number of the line where the node occurs in the file.
        """
        assert is_multiword_token(cols), 'internal error'
        for col_idx in range(LEMMA, MISC): # all columns except the first two (ID, FORM) and the last one (MISC)
            # Exception: The feature Typo=Yes may occur in FEATS of a multi-word token.
            if col_idx == FEATS and cols[col_idx] == 'Typo=Yes':
                # If a multi-word token has Typo=Yes, its component words must not have it.
                # We must remember the span of the MWT and check it in validate_features_level4().
                m = crex.mwtid.fullmatch(cols[ID])
                state.mwt_typo_span_end = m.group(2)
            elif cols[col_idx] != '_':
                Incident(
                    state=state, args=self.args,
                    lineno=line,
                    level=2,
                    testclass='Format',
                    testid='mwt-nonempty-field',
                    message=f"A multi-word token line must have '_' in the column {COLNAMES[col_idx]}. Now: '{cols[col_idx]}'."
                ).report()




    def validate_empty_node_empty_vals(self, state, cols, line):
        """
        Checks that an empty node has _ empty values in HEAD and DEPREL. This is
        required by UD guidelines but not necessarily by CoNLL-U, therefore
        a level 2 test.

        Parameters
        ----------
        cols : list
            The values of the columns on the current node / token line.
        line : int
            Number of the line where the node occurs in the file.
        """
        assert is_empty_node(cols), 'internal error'
        for col_idx in (HEAD, DEPREL):
            if cols[col_idx]!= '_':
                Incident(
                    state=state, args=self.args,
                    lineno=line,
                    level=2,
                    testclass='Format',
                    testid='mwt-nonempty-field',
                    message=f"An empty node must have '_' in the column {COLNAMES[col_idx]}. Now: '{cols[col_idx]}'."
                ).report()



    def validate_character_constraints(self, state, cols, line):
        """
        Checks general constraints on valid characters, e.g. that UPOS
        only contains [A-Z].

        Parameters
        ----------
        cols : list
            The values of the columns on the current node / token line.
        line : int
            Number of the line where the node occurs in the file.
        """
        Incident.default_level = 2
        Incident.default_lineno = line
        if is_multiword_token(cols):
            return
        # Do not test the regular expression crex.upos here. We will test UPOS
        # directly against the list of known tags. That is a level 2 test, too.
        if not (crex.deprel.fullmatch(cols[DEPREL]) or (is_empty_node(cols) and cols[DEPREL] == '_')):
            Incident(
                state=state, args=self.args,
                testclass='Syntax',
                testid='invalid-deprel',
                message=f"Invalid DEPREL value '{cols[DEPREL]}'. Only lowercase English letters or a colon are expected."
            ).report()
        try:
            self.deps_list(cols)
        except ValueError:
            Incident(
                state=state, args=self.args,
                testclass='Enhanced',
                testid='invalid-deps',
                message=f"Failed to parse DEPS: '{cols[DEPS]}'."
            ).report()
            return
        if any(deprel for head, deprel in self.deps_list(cols)
            if not crex.edeprel.fullmatch(deprel)):
                Incident(
                    state=state, args=self.args,
                    testclass='Enhanced',
                    testid='invalid-edeprel',
                    message=f"Invalid enhanced relation type: '{cols[DEPS]}'."
                ).report()



    def validate_upos(self, state, cols, line):
        """
        Checks that the UPOS field contains one of the 17 known tags.

        Parameters
        ----------
        cols : list
            The values of the columns on the current node / token line.
        line : int
            Number of the line where the node occurs in the file.
        """
        global data
        if is_empty_node(cols) and cols[UPOS] == '_':
            return
        # Just in case, we still match UPOS against the regular expression that
        # checks general character constraints. However, the list of UPOS, loaded
        # from a JSON file, should conform to the regular expression.
        if not crex.upos.fullmatch(cols[UPOS]) or cols[UPOS] not in data.upos:
            Incident(
                state=state, args=self.args,
                lineno=line,
                level=2,
                testclass='Morpho',
                testid='unknown-upos',
                message=f"Unknown UPOS tag: '{cols[UPOS]}'."
            ).report()



    def validate_features_level2(self, state, cols, line):
        """
        Checks general constraints on feature-value format: Permitted characters in
        feature name and value, features must be sorted alphabetically, features
        cannot be repeated etc.

        Parameters
        ----------
        cols : list
            The values of the columns on the current node / token line.
        line : int
            Number of the line where the node occurs in the file.

        Returns
        -------
        safe : bool
            There were no errors or the errors are not so severe that we should
            refrain from loading the sentence into Udapi.
        """
        Incident.default_lineno = line
        Incident.default_level = 2
        Incident.default_testclass = 'Morpho'
        feats = cols[FEATS]
        if feats == '_':
            return True
        self.features_present(state)
        feat_list = feats.split('|')
        if [f.lower() for f in feat_list] != sorted(f.lower() for f in feat_list):
            Incident(
                state=state, args=self.args,
                testid='unsorted-features',
                message=f"Morphological features must be sorted: '{feats}'."
            ).report()
        attr_set = set() # I'll gather the set of features here to check later that none is repeated.
        # Subsequent higher-level tests could fail if a feature is not in the
        # Feature=Value format. If that happens, we will return False and the caller
        # can skip the more fragile tests.
        safe = True
        for f in feat_list:
            match = crex.featval.fullmatch(f)
            if match is None:
                Incident(
                    state=state, args=self.args,
                    testid='invalid-feature',
                    message=f"Spurious morphological feature: '{f}'. Should be of the form Feature=Value and must start with [A-Z] and only contain [A-Za-z0-9]."
                ).report()
                attr_set.add(f) # to prevent misleading error "Repeated features are disallowed"
                safe = False
            else:
                # Check that the values are sorted as well
                attr = match.group(1)
                attr_set.add(attr)
                values = match.group(2).split(',')
                if len(values) != len(set(values)):
                    Incident(
                        state=state, args=self.args,
                        testid='repeated-feature-value',
                        message=f"Repeated feature values are disallowed: '{feats}'"
                    ).report()
                if [v.lower() for v in values] != sorted(v.lower() for v in values):
                    Incident(
                        state=state, args=self.args,
                        testid='unsorted-feature-values',
                        message=f"If a feature has multiple values, these must be sorted: '{f}'"
                    ).report()
                for v in values:
                    if not crex.val.fullmatch(v):
                        Incident(
                            state=state, args=self.args,
                            testid='invalid-feature-value',
                            message=f"Spurious value '{v}' in '{f}'. Must start with [A-Z0-9] and only contain [A-Za-z0-9]."
                        ).report()
                    # Level 2 tests character properties and canonical order but not that the f-v pair is known.
        if len(attr_set) != len(feat_list):
            Incident(
                state=state, args=self.args,
                testid='repeated-feature',
                message=f"Repeated features are disallowed: '{feats}'."
            ).report()
        return safe



    def features_present(self, state):
        """
        In general, the annotation of morphological features is optional, although
        highly encouraged. However, if the treebank does have features, then certain
        features become required. This function is called when the first morphological
        feature is encountered. It remembers that from now on, missing features can
        be reported as errors. In addition, if any such errors have already been
        encountered, they will be reported now.
        """
        if not state.seen_morpho_feature:
            state.seen_morpho_feature = state.current_line
            for testid in state.delayed_feature_errors:
                for occurrence in state.delayed_feature_errors[testid]['occurrences']:
<<<<<<< HEAD
                    occurrence.report()
=======
                    occurrence['incident'].report(state, self.args)
>>>>>>> 9fe765bf



    def validate_deps(self, state, cols, line):
        """
        Validates that DEPS is correctly formatted and that there are no
        self-loops in DEPS (longer cycles are allowed in enhanced graphs but
        self-loops are not).

        This function must be run on raw DEPS before it is fed into Udapi because
        it checks the order of relations, which is not guaranteed to be preserved
        in Udapi. On the other hand, we assume that it is run after
        validate_id_references() and only if DEPS is parsable and the head indices
        in it are OK.

        Parameters
        ----------
        cols : list
            The values of the columns on the current node / token line.
        line : int
            Number of the line where the node occurs in the file.
        """
        Incident.default_lineno = line
        Incident.default_level = 2
        Incident.default_testclass = 'Format'
        if not (is_word(cols) or is_empty_node(cols)):
            return
        # Remember whether there is at least one difference between the basic
        # tree and the enhanced graph in the entire dataset.
        if cols[DEPS] != '_' and cols[DEPS] != cols[HEAD]+':'+cols[DEPREL]:
            state.seen_enhancement = line
        # We already know that the contents of DEPS is parsable (deps_list() was
        # first called from validate_id_references() and the head indices are OK).
        deps = self.deps_list(cols)
        ###!!! Float will not work if there are 10 empty nodes between the same two
        ###!!! regular nodes. '1.10' is not equivalent to '1.1'.
        heads = [float(h) for h, d in deps]
        if heads != sorted(heads):
            Incident(
                state=state, args=self.args,
                testid='unsorted-deps',
                message=f"DEPS not sorted by head index: '{cols[DEPS]}'"
            ).report()
        else:
            lasth = None
            lastd = None
            for h, d in deps:
                if h == lasth:
                    if d < lastd:
                        Incident(
                            state=state, args=self.args,
                            testid='unsorted-deps-2',
                            message=f"DEPS pointing to head '{h}' not sorted by relation type: '{cols[DEPS]}'"
                        ).report()
                    elif d == lastd:
                        Incident(
                            state=state, args=self.args,
                            testid='repeated-deps',
                            message=f"DEPS contain multiple instances of the same relation '{h}:{d}'"
                        ).report()
                lasth = h
                lastd = d
        try:
            id_ = float(cols[ID])
        except ValueError:
            # This error has been reported previously.
            return
        if id_ in heads:
            Incident(
                state=state, args=self.args,
                testclass='Enhanced',
                testid='deps-self-loop',
                message=f"Self-loop in DEPS for '{cols[ID]}'"
            ).report()



    def validate_misc(self, state, cols, line):
        """
        In general, the MISC column can contain almost anything. However, if there
        is a vertical bar character, it is interpreted as the separator of two
        MISC attributes, which may or may not have the form of attribute=value pair.
        In general it is not forbidden that the same attribute appears several times
        with different values, but this should not happen for selected attributes
        that are described in the UD documentation.

        This function must be run on raw MISC before it is fed into Udapi because
        Udapi is not prepared for some of the less recommended usages of MISC.

        Parameters
        ----------
        cols : list
            The values of the columns on the current node / token line.
        line : int
            Number of the line where the node occurs in the file.
        """
        Incident.default_lineno = line
        Incident.default_level = 2
        Incident.default_testclass = 'Warning'
        if cols[MISC] == '_':
            return
        misc = [ma.split('=', 1) for ma in cols[MISC].split('|')]
        mamap = {}
        for ma in misc:
            if ma[0] == '':
                if len(ma) == 1:
                    Incident(
                        state=state, args=self.args,
                        testid='empty-misc',
                        message="Empty attribute in MISC; possible misinterpreted vertical bar?"
                    ).report()
                else:
                    Incident(
                        state=state, args=self.args,
                        testid='empty-misc-key',
                        message=f"Empty MISC attribute name in '{ma[0]}={ma[1]}'."
                    ).report()
            # We do not warn about MISC items that do not contain '='.
            # But the remaining error messages below assume that ma[1] exists.
            if len(ma) == 1:
                ma.append('')
            if re.match(r"^\s", ma[0]):
                Incident(
                    state=state, args=self.args,
                    testid='misc-extra-space',
                    message=f"MISC attribute name starts with space in '{ma[0]}={ma[1]}'."
                ).report()
            elif re.search(r"\s$", ma[0]):
                Incident(
                    state=state, args=self.args,
                    testid='misc-extra-space',
                    message=f"MISC attribute name ends with space in '{ma[0]}={ma[1]}'."
                ).report()
            elif re.match(r"^\s", ma[1]):
                Incident(
                    state=state, args=self.args,
                    testid='misc-extra-space',
                    message=f"MISC attribute value starts with space in '{ma[0]}={ma[1]}'."
                ).report()
            elif re.search(r"\s$", ma[1]):
                Incident(
                    state=state, args=self.args,
                    testid='misc-extra-space',
                    message=f"MISC attribute value ends with space in '{ma[0]}={ma[1]}'."
                ).report()
            if re.match(r"^(SpaceAfter|Lang|Translit|LTranslit|Gloss|LId|LDeriv)$", ma[0]):
                mamap.setdefault(ma[0], 0)
                mamap[ma[0]] = mamap[ma[0]] + 1
            elif re.match(r"^\s*(spaceafter|lang|translit|ltranslit|gloss|lid|lderiv)\s*$", ma[0], re.IGNORECASE):
                Incident(
                    state=state, args=self.args,
                    testid='misc-attr-typo',
                    message=f"Possible typo (case or spaces) in MISC attribute '{ma[0]}={ma[1]}'."
                ).report()
        for a in list(mamap):
            if mamap[a] > 1:
                Incident(
                    state=state, args=self.args,
                    testclass='Format', # this one is real error
                    testid='repeated-misc',
                    message=f"MISC attribute '{a}' not supposed to occur twice"
                ).report()



#------------------------------------------------------------------------------
# Level 2 tests applicable to the whole sentence.
#------------------------------------------------------------------------------



    def validate_id_references(self, state, sentence):
        """
        Verifies that HEAD and DEPS reference existing IDs. If this function does
        not return True, most of the other tests should be skipped for the current
        sentence (in particular anything that considers the tree structure).

        Parameters
        ----------
        sentence : list
            Lines (arrays of columns): words, mwt tokens, empty nodes.

        Returns
        -------
        ok : bool
        """
        ok = True
        Incident.default_level = 2
        Incident.default_testclass = 'Format'
        word_tree = [cols for cols in sentence if is_word(cols) or is_empty_node(cols)]
        ids = set([cols[ID] for cols in word_tree])
        for cols in word_tree:
            # Test the basic HEAD only for non-empty nodes.
            # We have checked elsewhere that it is empty for empty nodes.
            if not is_empty_node(cols):
                match = crex.head.fullmatch(cols[HEAD])
                if match is None:
                    Incident(
                        state=state, args=self.args,
                        testid='invalid-head',
                        message=f"Invalid HEAD: '{cols[HEAD]}'."
                    ).report()
                    ok = False
                if not (cols[HEAD] in ids or cols[HEAD] == '0'):
                    Incident(
                        state=state, args=self.args,
                        testclass='Syntax',
                        testid='unknown-head',
                        message=f"Undefined HEAD (no such ID): '{cols[HEAD]}'."
                    ).report()
                    ok = False
            try:
                deps = self.deps_list(cols)
            except ValueError:
                # Similar errors have probably been reported earlier.
                Incident(
                    state=state, args=self.args,
                    testid='invalid-deps',
                    message=f"Failed to parse DEPS: '{cols[DEPS]}'."
                ).report()
                ok = False
                continue
            for head, deprel in deps:
                match = crex.ehead.fullmatch(head)
                if match is None:
                    Incident(
                        state=state, args=self.args,
                        testid='invalid-ehead',
                        message=f"Invalid enhanced head reference: '{head}'."
                    ).report()
                    ok = False
                if not (head in ids or head == '0'):
                    Incident(
                        state=state, args=self.args,
                        testclass='Enhanced',
                        testid='unknown-ehead',
                        message=f"Undefined enhanced head reference (no such ID): '{head}'."
                    ).report()
                    ok = False
        return ok



    def validate_tree(self, state, sentence):
        """
        Takes the list of non-comment lines (line = list of columns) describing
        a sentence. Returns an array with line number corresponding to each tree
        node. In case of fatal problems (missing HEAD etc.) returns None
        (and reports the error, unless it is something that should have been
        reported earlier).

        We will assume that this function is called only if both ID and HEAD values
        have been found valid for all tree nodes, including the sequence of IDs
        and the references from HEAD to existing IDs.

        This function originally served to build a data structure that would
        describe the tree and make it accessible during subsequent tests. Now we
        use the Udapi data structures instead but we still have to call this
        function first because it will survive and report ill-formed input. In
        such a case, the Udapi data structure will not be built and Udapi-based
        tests will be skipped.

        Parameters
        ----------
        sentence : list
            Lines (arrays of columns): words, mwt tokens, empty nodes.

        Returns
        -------
        ok : bool
        """
        Incident.default_level = 2
        Incident.default_testclass = 'Syntax'
        node_line = state.sentence_line - 1
        children = {} # int(node id) -> set of children
        n_words = 0
        for cols in sentence:
            node_line += 1
            if not is_word(cols):
                continue
            n_words += 1
            # ID and HEAD values have been validated before and this function would
            # not be called if they were not OK. So we can now safely convert them
            # to integers.
            id_ = int(cols[ID])
            head = int(cols[HEAD])
            if head == id_:
                Incident(
                    state=state, args=self.args,
                    lineno=node_line,
                    testid='head-self-loop',
                    message=f'HEAD == ID for {cols[ID]}'
                ).report()
                return False
            # Incrementally build the set of children of every node.
            children.setdefault(head, set()).add(id_)
        word_ids = list(range(1, n_words+1))
        # Check that there is just one node with the root relation.
        children_0 = sorted(children.get(0, []))
        if len(children_0) > 1 and self.args.single_root:
            Incident(
                state=state, args=self.args,
                lineno=-1,
                testid='multiple-roots',
                message=f"Multiple root words: {children_0}"
            ).report()
            return False
        # Return None if there are any cycles. Otherwise we could not later ask
        # Udapi to built a data structure representing the tree.
        # Presence of cycles is equivalent to presence of unreachable nodes.
        projection = set()
        node_id = 0
        nodes = list((node_id,))
        while nodes:
            node_id = nodes.pop()
            children_id = sorted(children.get(node_id, []))
            for child in children_id:
                if child in projection:
                    continue # skip cycles
                projection.add(child)
                nodes.append(child)
        unreachable = set(word_ids) - projection
        if unreachable:
            str_unreachable = ','.join(str(w) for w in sorted(unreachable))
            Incident(
                state=state, args=self.args,
                lineno=-1,
                testid='non-tree',
                message=f'Non-tree structure. Words {str_unreachable} are not reachable from the root 0.'
            ).report()
            return False
        return True



    def validate_root(self, state, node, line):
        """
        Checks that DEPREL is "root" iff HEAD is 0.

        Parameters
        ----------
        node : udapi.core.node.Node object
            The node whose incoming relation will be validated. This function
            operates on both regular and empty nodes. Make sure to call it for
            empty nodes, too!
        line : int
            Number of the line where the node occurs in the file.
        """
        Incident.default_lineno = line
        Incident.default_level = 2
        Incident.default_testclass = 'Syntax'
        if not node.is_empty():
            if node.parent.ord == 0 and node.udeprel != 'root':
                Incident(
                    state=state, args=self.args,
                    testid='0-is-not-root',
                    message="DEPREL must be 'root' if HEAD is 0."
                ).report()
            if node.parent.ord != 0 and node.udeprel == 'root':
                Incident(
                    state=state, args=self.args,
                    testid='root-is-not-0',
                    message="DEPREL cannot be 'root' if HEAD is not 0."
                ).report()
        # In the enhanced graph, test both regular and empty roots.
        for edep in node.deps:
            if edep['parent'].ord == 0 and lspec2ud(edep['deprel']) != 'root':
                Incident(
                    state=state, args=self.args,
                    testclass='Enhanced',
                    testid='enhanced-0-is-not-root',
                    message="Enhanced relation type must be 'root' if head is 0."
                ).report()
            if edep['parent'].ord != 0 and lspec2ud(edep['deprel']) == 'root':
                Incident(
                    state=state, args=self.args,
                    testclass='Enhanced',
                    testid='enhanced-root-is-not-0',
                    message="Enhanced relation type cannot be 'root' if head is not 0."
                ).report()




    def validate_deps_all_or_none(self, state, sentence):
        """
        Takes the list of non-comment lines (line = list of columns) describing
        a sentence. Checks that enhanced dependencies are present if they were
        present at another sentence, and absent if they were absent at another
        sentence.
        """
        egraph_exists = False # enhanced deps are optional
        for cols in sentence:
            if is_multiword_token(cols):
                continue
            if is_empty_node(cols) or cols[DEPS] != '_':
                egraph_exists = True
        # We are currently testing the existence of enhanced graphs separately for each sentence.
        # However, we should not allow that one sentence has a connected egraph and another
        # has no enhanced dependencies. Such inconsistency could come as a nasty surprise
        # to the users.
        Incident.default_lineno = state.sentence_line
        Incident.default_level = 2
        Incident.default_testclass = 'Enhanced'
        if egraph_exists:
            if not state.seen_enhanced_graph:
                state.seen_enhanced_graph = state.sentence_line
                if state.seen_tree_without_enhanced_graph:
                    Incident(
                        state=state, args=self.args,
                        testid='edeps-only-sometimes',
                        message=f"Enhanced graph must be empty because we saw empty DEPS on line {state.seen_tree_without_enhanced_graph}"
                    ).report()
        else:
            if not state.seen_tree_without_enhanced_graph:
                state.seen_tree_without_enhanced_graph = state.sentence_line
                if state.seen_enhanced_graph:
                    Incident(
                        state=state, args=self.args,
                        testid='edeps-only-sometimes',
                        message=f"Enhanced graph cannot be empty because we saw non-empty DEPS on line {state.seen_enhanced_graph}"
                    ).report()



    def validate_egraph_connected(self, state, nodes, linenos):
        """
        Takes the list of nodes (including empty nodes). If there are enhanced
        dependencies in DEPS, builds the enhanced graph and checks that it is
        rooted and connected.

        Parameters
        ----------
        nodes : list of udapi.core.node.Node objects
            List of nodes in the sentence, including empty nodes, sorted by word
            order.
        linenos : dict
            Indexed by node ID (string), contains the line number on which the node
            occurs.
        """
        egraph_exists = False # enhanced deps are optional
        egraph = {'0': {'children': set()}}
        nodeids = set()
        for node in nodes:
            parents = [x['parent'] for x in node.deps]
            if node.is_empty() or len(parents) > 0:
                egraph_exists = True
            nodeids.add(str(node.ord))
            # The graph may already contain a record for the current node if one of
            # the previous nodes is its child. If it doesn't, we will create it now.
            egraph.setdefault(str(node.ord), {})
            egraph[str(node.ord)].setdefault('children', set())
            # Incrementally build the set of children of every node.
            for p in parents:
                egraph.setdefault(str(p.ord), {})
                egraph[str(p.ord)].setdefault('children', set()).add(str(node.ord))
        # If there is no trace of enhanced annotation, there are no requirements
        # on the enhanced graph.
        if not egraph_exists:
            return
        # Check that the graph is rooted and connected. The UD guidelines do not
        # license unconnected graphs. Projection of the technical root (ord '0')
        # must contain all nodes.
        projection = set()
        node_id = '0'
        projnodes = list((node_id,))
        while projnodes:
            node_id = projnodes.pop()
            for child in egraph[node_id]['children']:
                if child in projection:
                    continue # skip cycles
                projection.add(child)
                projnodes.append(child)
        unreachable = nodeids - projection
        if unreachable:
            sur = sorted(unreachable)
            Incident(
                state=state, args=self.args,
                lineno=linenos[sur[0]],
                level=2,
                testclass='Enhanced',
                testid='unconnected-egraph',
                message=f"Enhanced graph is not connected. Nodes {sur} are not reachable from any root"
            ).report()
            return None



#==============================================================================
# Level 3 tests. Annotation content vs. the guidelines (only universal tests).
#==============================================================================


    def validate_required_feature(self, state, feats, required_feature, required_value, incident):
        """
        In general, the annotation of morphological features is optional, although
        highly encouraged. However, if the treebank does have features, then certain
        features become required. This function will check the presence of a feature
        and if it is missing, an error will be reported only if at least one feature
        has been already encountered. Otherwise the error will be remembered and it
        may be reported afterwards if any feature is encountered later.

        Parameters
        ----------
        feats : udapi.core.dualdict.DualDict object
            The feature-value set to be tested whether they contain the required one.
        required_feature : str
            The name of the required feature.
        required_value : str
            The required value of the feature. Multivalues are not supported (they
            are just a string value containing one or more commas). If
            required_value is None or an empty string, it means that we require any
            non-empty value of required_feature.
        incident : Incident object
            The message that should be printed if the error is confirmed.
        """
        ok = True
        if required_value:
            if feats[required_feature] != required_value:
                ok = False
        else:
            if feats[required_feature] == '':
                ok = False
        if not ok:
            if state.seen_morpho_feature:
                incident.report()
            else:
                if not incident.testid in state.delayed_feature_errors:
                    state.delayed_feature_errors[incident.testid] = {'occurrences': []}
                state.delayed_feature_errors[incident.testid]['occurrences'].append({'incident': incident})


    def validate_expected_features(self, state, node, lineno):
        """
        Certain features are expected to occur with certain UPOS or certain values
        of other features. This function issues warnings instead of errors, as
        features are in general optional and language-specific. Even the warnings
        are issued only if the treebank has features. Note that the expectations
        tested here are considered (more or less) universal. Checking that a given
        feature-value pair is compatible with a particular UPOS is done using
        language-specific lists at level 4.

        Parameters
        ----------
        node : udapi.core.node.Node object
            The tree node to be tested.
        lineno : int
            The 1-based index of the line where the node occurs.
        """
        Incident.default_lineno = lineno
        Incident.default_level = 3
        Incident.default_testclass = 'Warning'
        if node.upos in ['PRON', 'DET']:
            self.validate_required_feature(state, node.feats, 'PronType', None, Incident(
                state=state, args=self.args,
                testid='pron-det-without-prontype',
                message=f"The word '{formtl(node)}' is tagged '{node.upos}' but it lacks the 'PronType' feature"
            ))
        if node.feats['VerbForm'] == 'Fin' and node.feats['Mood'] == '':
            Incident(
                state=state, args=self.args,
                testid='verbform-fin-without-mood',
                message=f"Finite verb '{formtl(node)}' lacks the 'Mood' feature"
            ).report()
        elif node.feats['Mood'] != '' and node.feats['VerbForm'] != 'Fin':
            Incident(
                state=state, args=self.args,
                testid='mood-without-verbform-fin',
                message=f"Non-empty 'Mood' feature at a word that is not finite verb ('{formtl(node)}')"
            ).report()



    def validate_upos_vs_deprel(self, state, node, lineno):
        """
        For certain relations checks that the dependent word belongs to an expected
        part-of-speech category. Occasionally we may have to check the children of
        the node, too.

        Parameters
        ----------
        node : udapi.core.node.Node object
            The tree node to be tested.
        lineno : int
            The 1-based index of the line where the node occurs.
        """
        Incident.default_lineno = lineno
        Incident.default_level = 3
        Incident.default_testclass = 'Syntax'
        # Occasionally a word may be marked by the feature ExtPos as acting as
        # a part of speech different from its usual one (which is given in UPOS).
        # Typical examples are words that head fixed multiword expressions (the
        # whole expression acts like a word of that alien part of speech), but
        # ExtPos may be used also on single words whose external POS is altered.
        upos = node.upos
        # Nodes with a fixed child may need ExtPos to signal the part of speech of
        # the whole fixed expression.
        if node.feats['ExtPos']:
            upos = node.feats['ExtPos']
        # This is a level 3 test, we will check only the universal part of the relation.
        deprel = node.udeprel
        childrels = set([x.udeprel for x in node.children])
        # It is recommended that the head of a fixed expression always has ExtPos,
        # even if it does not need it to pass the tests in this function.
        if 'fixed' in childrels and not node.feats['ExtPos']:
            fixed_forms = [node.form] + [x.form for x in node.children if x.udeprel == 'fixed']
            str_fixed_forms = ' '.join(fixed_forms)
            Incident(
                state=state, args=self.args,
                testclass='Warning',
                testid='fixed-without-extpos',
                message=f"Fixed expression '{str_fixed_forms}' does not have the 'ExtPos' feature"
            ).report()
        # Certain relations are reserved for nominals and cannot be used for verbs.
        # Nevertheless, they can appear with adjectives or adpositions if they are promoted due to ellipsis.
        # Unfortunately, we cannot enforce this test because a word can be cited
        # rather than used, and then it can take a nominal function even if it is
        # a verb, as in this Upper Sorbian sentence where infinitives are appositions:
        # [hsb] Z werba danci "rejować" móže substantiw nastać danco "reja", adjektiw danca "rejowanski" a adwerb dance "rejowansce", ale tež z substantiwa martelo "hamor" móže nastać werb marteli "klepać z hamorom", adjektiw martela "hamorowy" a adwerb martele "z hamorom".
        # Determiner can alternate with a pronoun.
        if deprel == 'det' and not re.match(r"^(DET|PRON)", upos):
            Incident(
                state=state, args=self.args,
                testid='rel-upos-det',
                message=f"'det' should be 'DET' or 'PRON' but it is '{upos}' ('{formtl(node)}')"
            ).report()
        # Nummod is for "number phrases" only. This could be interpreted as NUM only,
        # but some languages treat some cardinal numbers as NOUNs, and in
        # https://github.com/UniversalDependencies/docs/issues/596,
        # we concluded that the validator will tolerate them.
        if deprel == 'nummod' and not re.match(r"^(NUM|NOUN|SYM)$", upos):
            Incident(
                state=state, args=self.args,
                testid='rel-upos-nummod',
                message=f"'nummod' should be 'NUM' but it is '{upos}' ('{formtl(node)}')"
            ).report()
        # Advmod is for adverbs, perhaps particles but not for prepositional phrases or clauses.
        # Nevertheless, we should allow adjectives because they can be used as adverbs in some languages.
        # https://github.com/UniversalDependencies/docs/issues/617#issuecomment-488261396
        # Bohdan reports that some DET can modify adjectives in a way similar to ADV.
        # I am not sure whether advmod is the best relation for them but the alternative
        # det is not much better, so maybe we should not enforce it. Adding DET to the tolerated UPOS tags.
        if deprel == 'advmod' and not re.match(r"^(ADV|ADJ|CCONJ|DET|PART|SYM)", upos) and not 'goeswith' in childrels:
            Incident(
                state=state, args=self.args,
                testid='rel-upos-advmod',
                message=f"'advmod' should be 'ADV' but it is '{upos}' ('{formtl(node)}')"
            ).report()
        # Known expletives are pronouns. Determiners and particles are probably acceptable, too.
        if deprel == 'expl' and not re.match(r"^(PRON|DET|PART)$", upos):
            Incident(
                state=state, args=self.args,
                testid='rel-upos-expl',
                message=f"'expl' should normally be 'PRON' but it is '{upos}' ('{formtl(node)}')"
            ).report()
        # Auxiliary verb/particle must be AUX.
        if deprel == 'aux' and not re.match(r"^(AUX)", upos):
            Incident(
                state=state, args=self.args,
                testid='rel-upos-aux',
                message=f"'aux' should be 'AUX' but it is '{upos}' ('{formtl(node)}')"
            ).report()
        # Copula is an auxiliary verb/particle (AUX) or a pronoun (PRON|DET).
        if deprel == 'cop' and not re.match(r"^(AUX|PRON|DET|SYM)", upos):
            Incident(
                state=state, args=self.args,
                testid='rel-upos-cop',
                message=f"'cop' should be 'AUX' or 'PRON'/'DET' but it is '{upos}' ('{formtl(node)}')"
            ).report()
        # Case is normally an adposition, maybe particle.
        # However, there are also secondary adpositions and they may have the original POS tag:
        # NOUN: [cs] pomocí, prostřednictvím
        # VERB: [en] including
        # Interjection can also act as case marker for vocative, as in Sanskrit: भोः भगवन् / bhoḥ bhagavan / oh sir.
        if deprel == 'case' and re.match(r"^(PROPN|ADJ|PRON|DET|NUM|AUX)", upos):
            Incident(
                state=state, args=self.args,
                testid='rel-upos-case',
                message=f"'case' should not be '{upos}' ('{formtl(node)}')"
            ).report()
        # Mark is normally a conjunction or adposition, maybe particle but definitely not a pronoun.
        ###!!! February 2022: Temporarily allow mark+VERB ("regarding"). In the future, it should be banned again
        ###!!! by default (and case+VERB too), but there should be a language-specific list of exceptions.
        ###!!! In 2024 I wanted to re-enable the test because people could use the
        ###!!! newly approved ExtPos feature to signal that "regarding" is acting
        ###!!! as a function word, but Amir was opposed to the idea that ExtPos would
        ###!!! now be required also for single-word expressions.
        if deprel == 'mark' and re.match(r"^(NOUN|PROPN|ADJ|PRON|DET|NUM|AUX|INTJ)", upos):
            Incident(
                state=state, args=self.args,
                testid='rel-upos-mark',
                message=f"'mark' should not be '{upos}' ('{formtl(node)}')"
            ).report()
        # Cc is a conjunction, possibly an adverb or particle.
        if deprel == 'cc' and re.match(r"^(NOUN|PROPN|ADJ|PRON|DET|NUM|VERB|AUX|INTJ)", upos):
            Incident(
                state=state, args=self.args,
                testid='rel-upos-cc',
                message=f"'cc' should not be '{upos}' ('{formtl(node)}')"
            ).report()
        if deprel == 'punct' and upos != 'PUNCT':
            Incident(
                state=state, args=self.args,
                testid='rel-upos-punct',
                message=f"'punct' must be 'PUNCT' but it is '{upos}' ('{formtl(node)}')"
            ).report()
        if upos == 'PUNCT' and not re.match(r"^(punct|root)", deprel):
            Incident(
                state=state, args=self.args,
                testid='upos-rel-punct',
                message=f"'PUNCT' must be 'punct' but it is '{node.deprel}' ('{formtl(node)}')"
            ).report()
        if upos == 'PROPN' and (deprel == 'fixed' or 'fixed' in childrels):
            Incident(
                state=state, args=self.args,
                testid='rel-upos-fixed',
                message=f"'fixed' should not be used for proper nouns ('{formtl(node)}')."
            ).report()



    def validate_flat_foreign(self, state, node, lineno, linenos):
        """
        flat:foreign is an optional subtype of flat. It is used to connect two words
        in a code-switched segment of foreign words if the annotators did not want
        to provide the analysis according to the source language. If flat:foreign
        is used, both the parent and the child should have the Foreign=Yes feature
        and their UPOS tag should be X.

        Parameters
        ----------
        node : udapi.core.node.Node object
            The tree node to be tested.
        lineno : int
            The 1-based index of the line where the node occurs.
        linenos : dict
            Key is node ID (string, not int or float!) Value is the 1-based index
            of the line where the node occurs (int).
        """
        Incident.default_level = 3
        Incident.default_testclass = 'Warning' # or Morpho
        if node.deprel != 'flat:foreign':
            return
        parent = node.parent
        if node.upos != 'X' or str(node.feats) != 'Foreign=Yes':
            Incident(
                state=state, args=self.args,
                lineno=lineno,
                nodeid=node.ord,
                testid='flat-foreign-upos-feats',
                message="The child of a flat:foreign relation should have UPOS X and Foreign=Yes (but no other features)."
            ).report()
        if parent.upos != 'X' or str(parent.feats) != 'Foreign=Yes':
            Incident(
                state=state, args=self.args,
                lineno=linenos[str(parent.ord)],
                nodeid=parent.ord,
                testid='flat-foreign-upos-feats',
                message="The parent of a flat:foreign relation should have UPOS X and Foreign=Yes (but no other features)."
            ).report()



    def validate_left_to_right_relations(self, state, node, lineno):
        """
        Certain UD relations must always go left-to-right (in the logical order,
        meaning that parent precedes child, disregarding that some languages have
        right-to-left writing systems).
        Here we currently check the rule for the basic dependencies.
        The same should also be tested for the enhanced dependencies!

        Parameters
        ----------
        node : udapi.core.node.Node object
            The tree node to be tested.
        lineno : int
            The 1-based index of the line where the node occurs.
        """
        # According to the v2 guidelines, apposition should also be left-headed, although the definition of apposition may need to be improved.
        if node.udeprel in ['conj', 'fixed', 'flat', 'goeswith', 'appos']:
            ichild = node.ord
            iparent = node.parent.ord
            if ichild < iparent:
                # We must recognize the relation type in the test id so we can manage exceptions for legacy treebanks.
                # For conj, flat, and fixed the requirement was introduced already before UD 2.2.
                # For appos and goeswith the requirement was introduced before UD 2.4.
                # The designation "right-to-left" is confusing in languages with right-to-left writing systems.
                # We keep it in the testid but we make the testmessage more neutral.
                Incident(
                    state=state, args=self.args,
                    lineno=lineno,
                    nodeid=node.ord,
                    level=3,
                    testclass='Syntax',
                    testid=f"right-to-left-{node.udeprel}",
                    message=f"Parent of relation '{node.deprel}' must precede the child in the word order."
                ).report()



    def validate_single_subject(self, state, node, lineno):
        """
        No predicate should have more than one subject.
        An xcomp dependent normally has no subject, but in some languages the
        requirement may be weaker: it could have an overt subject if it is
        correferential with a particular argument of the matrix verb. Hence we do
        not check zero subjects of xcomp dependents at present.
        Furthermore, in some situations we must allow multiple subjects. If a clause
        acts as a nonverbal predicate of another clause, then we must attach two
        subjects to the predicate of the inner clause: one is the predicate of the
        inner clause, the other is the predicate of the outer clause. This could in
        theory be recursive but in practice it isn't. As of UD 2.10, an amendment
        of the guidelines says that the inner predicate of the predicate clause
        should govern both subjects even if there is a copula (previously such
        cases were an exception from the UD approach that copulas should not be
        heads); however, the outer subjects should be attached as [nc]subj:outer.
        See https://universaldependencies.org/changes.html#multiple-subjects.
        See also issue 34 (https://github.com/UniversalDependencies/tools/issues/34).
        Strictly speaking, :outer is optional because it is a subtype, and some
        treebanks may want to avoid it. For example, in Coptic Scriptorium, there
        is only one occurrence in dev, one in test, and none in train, so it would
        be impossible to train a parser that gets it right. For that reason, it is
        possible to replace the :outer subtype with Subject=Outer in MISC. The MISC
        attribute is just a directive for the validator and no parser is expected
        to predict it.

        Parameters
        ----------
        node : udapi.core.node.Node object
            The tree node to be tested.
        lineno : int
            The 1-based index of the line where the node occurs.
        """

        def is_inner_subject(node):
            """
            Takes a node (udapi.core.node.Node). Tells whether the node's deprel is
            nsubj or csubj without the :outer subtype. Alternatively, instead of the
            :outer subtype, the node could have Subject=Outer in MISC.
            """
            if not re.search(r'subj', node.udeprel):
                return False
            if re.match(r'^[nc]subj:outer$', node.deprel):
                return False
            if node.misc['Subject'] == 'Outer':
                return False
            return True

        subjects = [x for x in node.children if is_inner_subject(x)]
        subject_ids = [x.ord for x in subjects]
        subject_forms = [formtl(x) for x in subjects]
        if len(subjects) > 1:
            Incident(
                state=state, args=self.args,
                lineno=lineno,
                nodeid=node.ord,
                level=3,
                testclass='Syntax',
                testid='too-many-subjects',
                message=f"Multiple subjects {str(subject_ids)} ({str(subject_forms)[1:-1]}) not subtyped as ':outer'.",
                explanation="Outer subjects are allowed if a clause acts as the predicate of another clause."
            ).report()



    def validate_single_object(self, state, node, lineno):
        """
        No predicate should have more than one direct object (number of indirect
        objects is unlimited). Theoretically, ccomp should be understood as a
        clausal equivalent of a direct object, but we do not have an indirect
        equivalent, so it seems better to tolerate additional ccomp at present.

        Parameters
        ----------
        node : udapi.core.node.Node object
            The tree node to be tested.
        lineno : int
            The 1-based index of the line where the node occurs.
        """
        objects = [x for x in node.children if x.udeprel == 'obj']
        object_ids = [x.ord for x in objects]
        object_forms = [formtl(x) for x in objects]
        if len(objects) > 1:
            Incident(
                state=state, args=self.args,
                lineno=lineno,
                nodeid=node.ord,
                level=3,
                testclass='Syntax',
                testid='too-many-objects',
                message=f"Multiple direct objects {str(object_ids)} ({str(object_forms)[1:-1]}) under one predicate."
            ).report()



    def validate_orphan(self, state, node, lineno):
        """
        The orphan relation is used to attach an unpromoted orphan to the promoted
        orphan in gapping constructions. A common error is that the promoted orphan
        gets the orphan relation too. The parent of orphan is typically attached
        via a conj relation, although some other relations are plausible too.

        Parameters
        ----------
        node : udapi.core.node.Node object
            The tree node to be tested.
        lineno : int
            The 1-based index of the line where the node occurs.
        """
        # This is a level 3 test, we will check only the universal part of the relation.
        if node.udeprel == 'orphan':
            # We include advcl because gapping (or something very similar) can also
            # occur in subordinate clauses: "He buys companies like my mother [does] vegetables."
            # In theory, a similar pattern could also occur with reparandum.
            # A similar pattern also occurs with acl, e.g. in Latvian:
            # viņš ēd tos ābolus, ko pirms tam [ēda] tārpi ('he eats the same apples, which were [eaten] by worms before that')
            # Other clausal heads (ccomp, csubj) may be eligible as well, e.g. in Latvian
            # (see also issue 635 2019-09-19):
            # atjēdzos, ka bez angļu valodas nekur [netikšu] '[I] realised, that [I will get] nowhere without English'
            # 2023-04-14: Reclassifying the test as warning only. Due to promotion,
            # the parent of orphan may receive many other relations. See issue 635
            # for details and a Latin example.
            if not re.match(r"^(conj|parataxis|root|csubj|ccomp|advcl|acl|reparandum)$", node.parent.udeprel):
                Incident(
                    state=state, args=self.args,
                    lineno=lineno,
                    nodeid=node.ord,
                    level=3,
                    testclass='Warning',
                    testid='orphan-parent',
                    message=f"The parent of 'orphan' should normally be 'conj' but it is '{node.parent.udeprel}'."
                ).report()



    def validate_functional_leaves(self, state, node, lineno, linenos):
        """
        Most of the time, function-word nodes should be leaves. This function
        checks for known exceptions and warns in the other cases.
        (https://universaldependencies.org/u/overview/syntax.html#function-word-modifiers)

        Parameters
        ----------
        node : udapi.core.node.Node object
            The tree node to be tested.
        lineno : int
            The 1-based index of the line where the node occurs.
        linenos : dict
            Key is node ID (string, not int or float!) Value is the 1-based index
            of the line where the node occurs (int).
        """
        # This is a level 3 test, we will check only the universal part of the relation.
        deprel = node.udeprel
        if deprel in ['case', 'mark', 'cc', 'aux', 'cop', 'det', 'clf', 'fixed', 'goeswith', 'punct']:
            idparent = node.ord
            pdeprel = deprel
            pfeats = node.feats
            for child in node.children:
                idchild = child.ord
                Incident.default_lineno = linenos[str(idchild)]
                Incident.default_level = 3
                Incident.default_testclass = 'Syntax'
                cdeprel = child.udeprel
                # The guidelines explicitly say that negation can modify any function word
                # (see https://universaldependencies.org/u/overview/syntax.html#function-word-modifiers).
                # We cannot recognize negation simply by deprel; we have to look at the
                # part-of-speech tag and the Polarity feature as well.
                cupos = child.upos
                cfeats = child.feats
                if pdeprel != 'punct' and cdeprel == 'advmod' and re.match(r"^(PART|ADV)$", cupos) and cfeats['Polarity'] == 'Neg':
                    continue
                # Punctuation should not depend on function words if it can be projectively
                # attached to a content word. But sometimes it cannot. Czech example:
                # "Budou - li však zbývat , ukončíme" (lit. "will - if however remain , we-stop")
                # "však" depends on "ukončíme" while "budou" and "li" depend nonprojectively
                # on "zbývat" (which depends on "ukončíme"). "Budou" is aux and "li" is mark.
                # Yet the hyphen must depend on one of them because any other attachment would
                # be non-projective. Here we assume that if the parent of a punctuation node
                # is attached nonprojectively, punctuation can be attached to it to avoid its
                # own nonprojectivity.
                if node.is_nonprojective() and cdeprel == 'punct':
                    continue
                # Auxiliaries, conjunctions and case markers will tollerate a few special
                # types of modifiers.
                # Punctuation should normally not depend on a functional node. However,
                # it is possible that a functional node such as auxiliary verb is in
                # quotation marks or brackets ("must") and then these symbols should depend
                # on the functional node. We temporarily allow punctuation here, until we
                # can detect precisely the bracket situation and disallow the rest.
                # According to the guidelines
                # (https://universaldependencies.org/u/overview/syntax.html#function-word-modifiers),
                # mark can have a limited set of adverbial/oblique dependents, while the same
                # is not allowed for nodes attached as case. Nevertheless, there are valid
                # objections against this (see https://github.com/UniversalDependencies/docs/issues/618)
                # and we may want to revisit the guideline in UD v3. For the time being,
                # we make the validator more benevolent to 'case' too. (If we now force people
                # to attach adverbials higher, information will be lost and later reversal
                # of the step will not be possible.)
                # Coordinating conjunctions usually depend on a non-first conjunct, i.e.,
                # on a node whose deprel is 'conj'. However, there are paired conjunctions
                # such as "both-and", "either-or". Here the first part is attached to the
                # first conjunct. Since some function nodes (mark, case, aux, cop) can be
                # coordinated, we must allow 'cc' children under these nodes, too. However,
                # we do not want to allow 'cc' under another 'cc'. (Still, 'cc' can have
                # a 'conj' dependent. In "and/or", "or" will depend on "and" as 'conj'.)
                if re.match(r"^(mark|case)$", pdeprel) and not re.match(r"^(advmod|obl|goeswith|fixed|reparandum|conj|cc|punct)$", cdeprel):
                    Incident(
                        state=state, args=self.args,
                        nodeid=node.ord,
                        testid='leaf-mark-case',
                        message=f"'{pdeprel}' not expected to have children ({idparent}:{node.form}:{pdeprel} --> {idchild}:{child.form}:{cdeprel})"
                    ).report()
                if re.match(r"^(aux|cop)$", pdeprel) and not re.match(r"^(goeswith|fixed|reparandum|conj|cc|punct)$", cdeprel):
                    Incident(
                        state=state, args=self.args,
                        nodeid=node.ord,
                        testid='leaf-aux-cop',
                        message=f"'{pdeprel}' not expected to have children ({idparent}:{node.form}:{pdeprel} --> {idchild}:{child.form}:{cdeprel})"
                    ).report()
                # Classifiers must be allowed under demonstrative determiners according to the clf guidelines.
                # People have identified various constructions where the restriction
                # on children of det dependents may have to be relaxed even if not
                # mentioned directly in the universal guidelines.
                # https://universaldependencies.org/workgroups/newdoc/children_of_determiners.html
                # Latvian: There are compound determiners, composed of a PART and a head PRON.
                # They are not fixed, so they need a separate exception for the compound deprel.
                # (Laura, https://github.com/UniversalDependencies/docs/issues/1059#issuecomment-2413484624)
                # Hebrew: Demonstrative pronouns have their own determiners, as in “the men the these” = “these men”.
                # It is also parallel to how adjectival modification works in Modern Hebrew.
                # Maybe determiners under demonstratives could be allowed in some languages but not the others?
                # (Daniel, https://github.com/UniversalDependencies/docs/issues/1059#issuecomment-2400694043)
                # Classical Armenian: Case marker may be repeated both at a noun and at its demonstrative.
                # We probably should allow demonstratives to have their own case child, but ideally we should
                # not allow it for all determiners in all languages because it opens the door for errors
                # (currently there are such errors in Chinese data). ###!!! For now I am allowing it everywhere.
                # (Petr, https://github.com/UniversalDependencies/docs/issues/1059#issuecomment-2441260051)
                # Spoken data:
                # There is a lot of fillers ("euh"), tagged INTJ and attached as discourse
                # "to the most relevant nearby unit" (that is the guideline). The most
                # relevant nearby unit may be a determiner. Similarly, parentheticals
                # should be attached as parataxis to the most relevant unit, and again
                # the unit is not necessarily a clause. For example, Latvian:
                # "tādā godīgā iestādē ieperinājušies daži (tikai daži!) zagļi"
                # “a few (only a few!) thieves have nested in such an honest institution”
                # (Laura, https://github.com/UniversalDependencies/docs/issues/1059#issuecomment-2438448236)
                # Several treebanks have problems with possessive determiners, which
                # are referential and can thus take dependents such as appos, acl:relcl, even nmod.
                # Joakim thinks that such possessives should be nmod rather than det,
                # but that's not how many of us understand the UD guidelines. For now,
                # the test should be thus relaxed if the determiner has Poss=Yes.
                # Flavio also argued that certain multiword det expressions should be
                # connected by flat:redup (rather than fixed), which is why flat should
                # be another exception.
                if re.match(r"^(det)$", pdeprel) and not re.match(r"^(det|case|advmod|obl|clf|goeswith|fixed|flat|compound|reparandum|discourse|parataxis|conj|cc|punct)$", cdeprel) and not (pfeats['Poss'] == 'Yes' and re.match(r"^(appos|acl|nmod)$", cdeprel)):
                    Incident(
                        state=state, args=self.args,
                        nodeid=node.ord,
                        testid='leaf-det',
                        message=f"'{pdeprel}' not expected to have children ({idparent}:{node.form}:{pdeprel} --> {idchild}:{child.form}:{cdeprel})"
                    ).report()
                if re.match(r"^(clf)$", pdeprel) and not re.match(r"^(advmod|obl|goeswith|fixed|reparandum|conj|cc|punct)$", cdeprel):
                    Incident(
                        state=state, args=self.args,
                        nodeid=node.ord,
                        testid='leaf-clf',
                        message=f"'{pdeprel}' not expected to have children ({idparent}:{node.form}:{pdeprel} --> {idchild}:{child.form}:{cdeprel})"
                    ).report()
                if re.match(r"^(cc)$", pdeprel) and not re.match(r"^(goeswith|fixed|reparandum|conj|punct)$", cdeprel):
                    Incident(
                        state=state, args=self.args,
                        nodeid=node.ord,
                        testid='leaf-cc',
                        message=f"'{pdeprel}' not expected to have children ({idparent}:{node.form}:{pdeprel} --> {idchild}:{child.form}:{cdeprel})"
                    ).report()
                # Fixed expressions should not be nested, i.e., no chains of fixed relations.
                # As they are supposed to represent functional elements, they should not have
                # other dependents either, with the possible exception of conj.
                # We also allow a punct child, at least temporarily, because of fixed
                # expressions that have a hyphen in the middle (e.g. Russian "вперед-назад").
                # It would be better to keep these expressions as one token. But sometimes
                # the tokenizer is out of control of the UD data providers and it is not
                # practical to retokenize.
                elif pdeprel == 'fixed' and not re.match(r"^(goeswith|reparandum|conj|punct)$", cdeprel):
                    Incident(
                        state=state, args=self.args,
                        nodeid=node.ord,
                        testid='leaf-fixed',
                        message=f"'{pdeprel}' not expected to have children ({idparent}:{node.form}:{pdeprel} --> {idchild}:{child.form}:{cdeprel})"
                    ).report()
                # Goeswith cannot have any children, not even another goeswith.
                elif pdeprel == 'goeswith':
                    Incident(
                        state=state, args=self.args,
                        nodeid=node.ord,
                        testid='leaf-goeswith',
                        message=f"'{pdeprel}' not expected to have children ({idparent}:{node.form}:{pdeprel} --> {idchild}:{child.form}:{cdeprel})"
                    ).report()
                # Punctuation can exceptionally have other punct children if an exclamation
                # mark is in brackets or quotes. It cannot have other children.
                elif pdeprel == 'punct' and cdeprel != 'punct':
                    Incident(
                        state=state, args=self.args,
                        nodeid=node.ord,
                        testid='leaf-punct',
                        message=f"'{pdeprel}' not expected to have children ({idparent}:{node.form}:{pdeprel} --> {idchild}:{child.form}:{cdeprel})"
                    ).report()



    def validate_fixed_span(self, state, node, lineno):
        """
        Like with goeswith, the fixed relation should not in general skip words that
        are not part of the fixed expression. Unlike goeswith however, there can be
        an intervening punctuation symbol. Moreover, the rule that fixed expressions
        cannot be discontiguous has been challenged with examples from Swedish and
        Coptic, see https://github.com/UniversalDependencies/docs/issues/623.
        Hence, the test was turned off 2019-04-13. I am re-activating it 2023-09-03
        as just a warning.

        Parameters
        ----------
        node : udapi.core.node.Node object
            The tree node to be tested.
        lineno : int
            The 1-based index of the line where the node occurs.
        """
        fxchildren = [c for c in node.children if c.udeprel == 'fixed']
        if fxchildren:
            fxlist = sorted([node] + fxchildren)
            fxrange = [n for n in node.root.descendants if n.ord >= node.ord and n.ord <= fxchildren[-1].ord]
            # All nodes between me and my last fixed child should be either fixed or punct.
            fxgap = [n for n in fxrange if n.udeprel != 'punct' and n not in fxlist]
            if fxgap:
                fxordlist = [n.ord for n in fxlist]
                fxexpr = ' '.join([(n.form if n in fxlist else '*') for n in fxrange])
                Incident(
                    state=state, args=self.args,
                    lineno=lineno,
                    nodeid=node.ord,
                    level=3,
                    testclass='Warning',
                    testid='fixed-gap',
                    message=f"Gaps in fixed expression {str(fxordlist)} '{fxexpr}'"
                ).report()


    def validate_goeswith_span(self, state, node, lineno):
        """
        The relation 'goeswith' is used to connect word parts that are separated
        by whitespace and should be one word instead. We assume that the relation
        goes left-to-right, which is checked elsewhere. Here we check that the
        nodes really were separated by whitespace. If there is another node in the
        middle, it must be also attached via 'goeswith'. The parameter id refers to
        the node whose goeswith children we test.

        Parameters
        ----------
        node : udapi.core.node.Node object
            The tree node to be tested.
        lineno : int
            The 1-based index of the line where the node occurs.
        """
        Incident.default_lineno = lineno
        Incident.default_level = 3
        Incident.default_testclass = 'Syntax'
        gwchildren = [c for c in node.children if c.udeprel == 'goeswith']
        if gwchildren:
            gwlist = sorted([node] + gwchildren)
            gwrange = [n for n in node.root.descendants if n.ord >= node.ord and n.ord <= gwchildren[-1].ord]
            # All nodes between me and my last goeswith child should be goeswith too.
            if gwlist != gwrange:
                gwordlist = [n.ord for n in gwlist]
                gwordrange = [n.ord for n in gwrange]
                Incident(
                    state=state, args=self.args,
                    nodeid=node.ord,
                    testid='goeswith-gap',
                    message=f"Gaps in goeswith group {str(gwordlist)} != {str(gwordrange)}."
                ).report()
            # Non-last node in a goeswith range must have a space after itself.
            nospaceafter = [x for x in gwlist[:-1] if x.misc['SpaceAfter'] == 'No']
            if nospaceafter:
                Incident(
                    state=state, args=self.args,
                    nodeid=node.ord,
                    testid='goeswith-nospace',
                    message="'goeswith' cannot connect nodes that are not separated by whitespace."
                ).report()
            # This is not about the span of the interrupted word, but since we already
            # know that we are at the head of a goeswith word, let's do it here, too.
            # Every goeswith parent should also have Typo=Yes. However, this is not
            # required if the treebank does not have features at all.
            incident = Incident(
                state=state, args=self.args,
                nodeid=node.ord,
                testclass='Morpho',
                testid='goeswith-missing-typo',
                message="Since the treebank has morphological features, 'Typo=Yes' must be used with 'goeswith' heads."
            )
            self.validate_required_feature(state, node.feats, 'Typo', 'Yes', incident)



    def validate_goeswith_morphology_and_edeps(self, state, node, lineno):
        """
        If a node has the 'goeswith' incoming relation, it is a non-first part of
        a mistakenly interrupted word. The lemma, upos tag and morphological features
        of the word should be annotated at the first part, not here.

        Parameters
        ----------
        node : udapi.core.node.Node object
            The tree node to be tested.
        lineno : int
            The 1-based index of the line where the node occurs.
        """
        Incident.default_lineno = lineno
        Incident.default_level = 3
        Incident.default_testclass = 'Morpho'
        if node.udeprel == 'goeswith':
            if node.lemma != '_':
                Incident(
                    state=state, args=self.args,
                    nodeid=node.ord,
                    testid='goeswith-lemma',
                    message="The lemma of a 'goeswith'-connected word must be annotated only at the first part."
                ).report()
            if node.upos != 'X':
                Incident(
                    state=state, args=self.args,
                    nodeid=node.ord,
                    testid='goeswith-upos',
                    message="The UPOS tag of a 'goeswith'-connected word must be annotated only at the first part; the other parts must be tagged 'X'."
                ).report()
            if str(node.feats) != '_':
                Incident(
                    state=state, args=self.args,
                    nodeid=node.ord,
                    testid='goeswith-feats',
                    message="The morphological features of a 'goeswith'-connected word must be annotated only at the first part."
                ).report()
            if str(node.raw_deps) != '_' and str(node.raw_deps) != str(node.parent.ord)+':'+node.deprel:
                Incident(
                    state=state, args=self.args,
                    nodeid=node.ord,
                    testclass='Enhanced',
                    testid='goeswith-edeps',
                    message="A 'goeswith' dependent cannot have any additional dependencies in the enhanced graph."
                ).report()


    def get_caused_nonprojectivities(self, node):
        """
        Checks whether a node is in a gap of a nonprojective edge. Report true only
        if the node's parent is not in the same gap. (We use this function to check
        that a punctuation node does not cause nonprojectivity. But if it has been
        dragged to the gap with a larger subtree, then we do not blame it.) This
        extra condition makes this function different from node.is_nonprojective_gap();
        another difference is that instead of just detecting the nonprojectivity,
        we return the nonprojective nodes so we can report them.

        Parameters
        ----------
        node : udapi.core.node.Node object
            The tree node to be tested.

        Returns
        -------
        cross : list of udapi.core.node.Node objects
            The nodes whose attachment is nonprojective because of the current node.
        """
        nodes = node.root.descendants
        iid = node.ord
        # We need to find all nodes that are not ancestors of this node and lie
        # on other side of this node than their parent. First get the set of
        # ancestors.
        ancestors = []
        current_node = node
        while not current_node.is_root():
            current_node = current_node.parent
            ancestors.append(current_node)
        maxid = nodes[-1].ord
        # Get the lists of nodes to either side of id.
        # Do not look beyond the parent (if it is in the same gap, it is the parent's responsibility).
        pid = node.parent.ord
        if pid < iid:
            leftidrange = range(pid + 1, iid) # ranges are open from the right (i.e. iid-1 is the last number)
            rightidrange = range(iid + 1, maxid + 1)
        else:
            leftidrange = range(1, iid)
            rightidrange = range(iid + 1, pid)
        left = [n for n in nodes if n.ord in leftidrange]
        right = [n for n in nodes if n.ord in rightidrange]
        # Exclude nodes whose parents are ancestors of id.
        leftna = [x for x in left if x.parent not in ancestors]
        rightna = [x for x in right if x.parent not in ancestors]
        leftcross = [x for x in leftna if x.parent.ord > iid]
        rightcross = [x for x in rightna if x.parent.ord < iid]
        # Once again, exclude nonprojectivities that are caused by ancestors of id.
        if pid < iid:
            rightcross = [x for x in rightcross if x.parent.ord > pid]
        else:
            leftcross = [x for x in leftcross if x.parent.ord < pid]
        # Do not return just a boolean value. Return the nonprojective nodes so we can report them.
        return sorted(leftcross + rightcross)



    @staticmethod
    def get_gap(node):
        """
        Returns the list of nodes between node and its parent that are not dominated
        by the parent. If the list is not empty, the node is attached nonprojectively.

        Note that the Udapi Node class does not have a method like this. It has
        is_nonprojective(), which returns the boolean decision without showing the
        nodes in the gap. There is also the function is_nonprojective_gap() but it,
        too, does not deliver what we need.

        Parameters
        ----------
        node : udapi.core.node.Node object
            The tree node to be tested.

        Returns
        -------
        gap : list of udapi.core.node.Node objects
            The nodes in the gap of the current node's relation to its parent,
            sorted by their ords (IDs).
        """
        iid = node.ord
        pid = node.parent.ord
        if iid < pid:
            rangebetween = range(iid + 1, pid)
        else:
            rangebetween = range(pid + 1, iid)
        gap = []
        if rangebetween:
            gap = [n for n in node.root.descendants if n.ord in rangebetween and not n in node.parent.descendants]
        return gap



    def validate_projective_punctuation(self, state, node, lineno):
        """
        Punctuation is not supposed to cause nonprojectivity or to be attached
        nonprojectively.

        Parameters
        ----------
        node : udapi.core.node.Node object
            The tree node to be tested.
        lineno : int
            The 1-based index of the line where the node occurs.
        """
        Incident.default_lineno = lineno
        Incident.default_level = 3
        Incident.default_testclass = 'Syntax'
        if node.udeprel == 'punct':
            nonprojnodes = self.get_caused_nonprojectivities(node)
            if nonprojnodes:
                Incident(
                    state=state, args=self.args,
                    nodeid=node.ord,
                    testid='punct-causes-nonproj',
                    message=f"Punctuation must not cause non-projectivity of nodes {nonprojnodes}"
                ).report()
            gap = self.get_gap(node)
            if gap:
                Incident(
                    state=state, args=self.args,
                    nodeid=node.ord,
                    testid='punct-is-nonproj',
                    message=f"Punctuation must not be attached non-projectively over nodes {sorted(gap)}"
                ).report()



    def validate_annotation(self, state, tree, linenos):
        """
        Checks universally valid consequences of the annotation guidelines. Looks
        at regular nodes and basic tree, not at enhanced graph (which is checked
        elsewhere).

        Parameters
        ----------
        tree : udapi.core.root.Root object
        linenos : dict
            Key is node ID (string, not int or float!) Value is the 1-based index
            of the line where the node occurs (int).
        """
        nodes = tree.descendants
        for node in nodes:
            lineno = linenos[str(node.ord)]
            self.validate_expected_features(state, node, lineno)
            self.validate_upos_vs_deprel(state, node, lineno)
            self.validate_flat_foreign(state, node, lineno, linenos)
            self.validate_left_to_right_relations(state, node, lineno)
            self.validate_single_subject(state, node, lineno)
            self.validate_single_object(state, node, lineno)
            self.validate_orphan(state, node, lineno)
            self.validate_functional_leaves(state, node, lineno, linenos)
            self.validate_fixed_span(state, node, lineno)
            self.validate_goeswith_span(state, node, lineno)
            self.validate_goeswith_morphology_and_edeps(state, node, lineno)
            self.validate_projective_punctuation(state, node, lineno)



    def validate_enhanced_orphan(self, state, node, line):
        """
        Checks universally valid consequences of the annotation guidelines in the
        enhanced representation. Currently tests only phenomena specific to the
        enhanced dependencies; however, we should also test things that are
        required in the basic dependencies (such as left-to-right coordination),
        unless it is obvious that in enhanced dependencies such things are legal.

        Parameters
        ----------
        node : udapi.core.node.Node object
            The node whose incoming relations will be validated. This function
            operates on both regular and empty nodes. Make sure to call it for
            empty nodes, too!
        line : int
            Number of the line where the node occurs in the file.
        """
        Incident.default_lineno = line
        Incident.default_level = 3
        Incident.default_testclass = 'Enhanced'
        # Enhanced dependencies should not contain the orphan relation.
        # However, all types of enhancements are optional and orphans are excluded
        # only if this treebank addresses gapping. We do not know it until we see
        # the first empty node.
        if str(node.deps) == '_':
            return
        if node.is_empty():
            if not state.seen_empty_node:
                state.seen_empty_node = line
                # Empty node itself is not an error. Report it only for the first time
                # and only if an orphan occurred before it.
                if state.seen_enhanced_orphan:
                    Incident(
                        state=state, args=self.args,
                        nodeid=node.ord,
                        testid='empty-node-after-eorphan',
                        message=f"Empty node means that we address gapping and there should be no orphans in the enhanced graph; but we saw one on line {state.seen_enhanced_orphan}"
                    ).report()
        udeprels = set([lspec2ud(edep['deprel']) for edep in node.deps])
        if 'orphan' in udeprels:
            if not state.seen_enhanced_orphan:
                state.seen_enhanced_orphan = line
            # If we have seen an empty node, then the orphan is an error.
            if  state.seen_empty_node:
                Incident(
                    state=state, args=self.args,
                    nodeid=node.ord,
                    testid='eorphan-after-empty-node',
                    message=f"'orphan' not allowed in enhanced graph because we saw an empty node on line {state.seen_empty_node}"
                ).report()



#==============================================================================
# Level 4 tests. Language-specific formal tests. Now we can check in which
# words spaces are permitted, and which Feature=Value pairs are defined.
#==============================================================================



    def validate_words_with_spaces(self, state, node, line, lang):
        """
        Checks a single line for disallowed whitespace.
        Here we assume that all language-independent whitespace-related tests have
        already been done on level 1, so we only check for words with spaces that
        are explicitly allowed in a given language.

        Parameters
        ----------
        node : udapi.core.node.Node object
            The node to be validated.
        line : int
            Number of the line where the node occurs in the file.
        lang : str
            Code of the main language of the corpus.
        """
        global data
        Incident.default_lineno = line
        Incident.default_level = 4
        Incident.default_testclass = 'Format'
        # List of permited words with spaces is language-specific.
        # The current token may be in a different language due to code switching.
        tospacedata = data.get_tospace_for_language(lang)
        altlang = get_alt_language(node)
        if altlang:
            lang = altlang
            tospacedata = data.get_tospace_for_language(altlang)
        for column in ('FORM', 'LEMMA'):
            word = node.form if column == 'FORM' else node.lemma
            # Is there whitespace in the word?
            if crex.ws.search(word):
                # Whitespace found. Does the word pass the regular expression that defines permitted words with spaces in this language?
                if tospacedata:
                    # For the purpose of this test, NO-BREAK SPACE is equal to SPACE.
                    string_to_test = re.sub(r'\xA0', ' ', word)
                    if not tospacedata[1].fullmatch(string_to_test):
                        Incident(
                            state=state, args=self.args,
                            nodeid=node.ord,
                            testid='invalid-word-with-space',
                            message=f"'{word}' in column {column} is not on the list of exceptions allowed to contain whitespace.",
                            explanation=data.explain_tospace(lang)
                        ).report()
                else:
                    Incident(
                        state=state, args=self.args,
                        nodeid=node.ord,
                        testid='invalid-word-with-space',
                        message=f"'{word}' in column {column} is not on the list of exceptions allowed to contain whitespace.",
                        explanation=data.explain_tospace(lang)
                    ).report()



    def validate_features_level4(self, state, node, line, lang):
        """
        Checks that a feature-value pair is listed as approved. Feature lists are
        language-specific. To disallow non-universal features, test on level 4 with
        language 'ud'.

        Parameters
        ----------
        node : udapi.core.node.Node object
            The node to be validated.
        line : int
            Number of the line where the node occurs in the file.
        lang : str
            Code of the main language of the corpus.
        """
        global data
        Incident.default_lineno = line
        Incident.default_level = 4
        Incident.default_testclass = 'Morpho'
        if str(node.feats) == '_':
            return True
        # List of permited features is language-specific.
        # The current token may be in a different language due to code switching.
        default_lang = lang
        default_featset = featset = data.get_feats_for_language(lang)
        altlang = get_alt_language(node)
        if altlang:
            lang = altlang
            featset = data.get_feats_for_language(altlang)
        for f in node.feats:
            values = node.feats[f].split(',')
            for v in values:
                # Level 2 tested character properties and canonical order but not that the f-v pair is known.
                # Level 4 also checks whether the feature value is on the list.
                # If only universal feature-value pairs are allowed, test on level 4 with lang='ud'.
                # The feature Typo=Yes is the only feature allowed on a multi-word token line.
                # If it occurs there, it cannot be duplicated on the lines of the component words.
                if f == 'Typo' and state.mwt_typo_span_end and node.ord <= state.mwt_typo_span_end:
                    Incident(
                        state=state, args=self.args,
                        nodeid=node.ord,
                        testid='mwt-typo-repeated-at-word',
                        message="Feature Typo cannot occur at a word if it already occurred at the corresponding multi-word token."
                    ).report()
                # In case of code switching, the current token may not be in the default language
                # and then its features are checked against a different feature set. An exception
                # is the feature Foreign, which always relates to the default language of the
                # corpus (but Foreign=Yes should probably be allowed for all UPOS categories in
                # all languages).
                effective_featset = featset
                effective_lang = lang
                if f == 'Foreign':
                    # Revert to the default.
                    effective_featset = default_featset
                    effective_lang = default_lang
                if effective_featset is not None:
                    if f not in effective_featset:
                        Incident(
                            state=state, args=self.args,
                            nodeid=node.ord,
                            testid='feature-unknown',
                            message=f"Feature {f} is not documented for language [{effective_lang}] ('{formtl(node)}').",
                            explanation=data.explain_feats(effective_lang)
                        ).report()
                    else:
                        lfrecord = effective_featset[f]
                        if lfrecord['permitted'] == 0:
                            Incident(
                                state=state, args=self.args,
                                nodeid=node.ord,
                                testid='feature-not-permitted',
                                message=f"Feature {f} is not permitted in language [{effective_lang}] ('{formtl(node)}').",
                                explanation=data.explain_feats(effective_lang)
                            ).report()
                        else:
                            values = lfrecord['uvalues'] + lfrecord['lvalues'] + lfrecord['unused_uvalues'] + lfrecord['unused_lvalues']
                            if not v in values:
                                Incident(
                                    state=state, args=self.args,
                                    nodeid=node.ord,
                                    testid='feature-value-unknown',
                                    message=f"Value {v} is not documented for feature {f} in language [{effective_lang}] ('{formtl(node)}').",
                                    explanation=data.explain_feats(effective_lang)
                                ).report()
                            elif not node.upos in lfrecord['byupos']:
                                Incident(
                                    state=state, args=self.args,
                                    nodeid=node.ord,
                                    testid='feature-upos-not-permitted',
                                    message=f"Feature {f} is not permitted with UPOS {node.upos} in language [{effective_lang}] ('{formtl(node)}').",
                                    explanation=data.explain_feats(effective_lang)
                                ).report()
                            elif not v in lfrecord['byupos'][node.upos] or lfrecord['byupos'][node.upos][v]==0:
                                Incident(
                                    state=state, args=self.args,
                                    nodeid=node.ord,
                                    testid='feature-value-upos-not-permitted',
                                    message=f"Value {v} of feature {f} is not permitted with UPOS {node.upos} in language [{effective_lang}] ('{formtl(node)}').",
                                    explanation=data.explain_feats(effective_lang)
                                ).report()
        if state.mwt_typo_span_end and int(state.mwt_typo_span_end) <= int(node.ord):
            state.mwt_typo_span_end = None



    def validate_deprels(self, state, node, line):
        """
        Checks that a dependency relation label is listed as approved in the given
        language. As a language-specific test, this function generally belongs to
        level 4, but it can be also used on levels 2 and 3, in which case it will
        check only the main dependency type and ignore any subtypes.

        Parameters
        ----------
        node : udapi.core.node.Node object
            The node whose incoming relation will be validated.
        line : int
            Number of the line where the node occurs in the file.
        """
        global data
        Incident.default_lineno = line
        Incident.default_level = 4
        Incident.default_testclass = 'Syntax'
        # List of permited relations is language-specific.
        # The current token may be in a different language due to code switching.
        # Unlike with features and auxiliaries, with deprels it is less clear
        # whether we want to switch the set of labels when the token belongs to
        # another language. Especially with subtypes that are not so much language
        # specific. For example, we may have allowed 'flat:name' for our language,
        # the maintainers of the other language have not allowed it, and then we
        # could not use it when the foreign language is active. (This actually
        # happened in French GSD.) We will thus allow the union of the main and the
        # alternative deprelset when both the parent and the child belong to the
        # same alternative language. Otherwise, only the main deprelset is allowed.
        mainlang = self.args.lang
        naltlang = get_alt_language(node)
        # The basic relation should be tested on regular nodes but not on empty nodes.
        if not node.is_empty():
            paltlang = get_alt_language(node.parent)
            main_deprelset = data.get_deprel_for_language(mainlang)
            alt_deprelset = set()
            if naltlang != None and naltlang != mainlang and naltlang == paltlang:
                alt_deprelset = data.get_deprel_for_language(naltlang)
            # Test only the universal part if testing at universal level.
            deprel = node.deprel
            if self.args.level < 4:
                deprel = node.udeprel
                Incident.default_level = 2
            if deprel not in main_deprelset and deprel not in alt_deprelset:
                Incident(
                    state=state, args=self.args,
                    nodeid=node.ord,
                    testid='unknown-deprel',
                    message=f"Unknown DEPREL label: '{deprel}'",
                    explanation=data.explain_deprel(mainlang)
                ).report()
        # If there are enhanced dependencies, test their deprels, too.
        # We already know that the contents of DEPS is parsable (deps_list() was
        # first called from validate_id_references() and the head indices are OK).
        # The order of enhanced dependencies was already checked in validate_deps().
        Incident.default_testclass = 'Enhanced'
        if str(node.deps) != '_':
            main_edeprelset = data.get_edeprel_for_language(mainlang)
            alt_edeprelset = data.get_edeprel_for_language(naltlang)
            for edep in node.deps:
                parent = edep['parent']
                deprel = edep['deprel']
                paltlang = get_alt_language(parent)
                if self.args.level < 4:
                    deprel = lspec2ud(deprel)
                    Incident.default_level = 2
                if not (deprel in main_edeprelset or naltlang != None and naltlang != mainlang and naltlang == paltlang and deprel in alt_edeprelset):
                    Incident(
                        state=state, args=self.args,
                        nodeid=node.ord,
                        testid='unknown-edeprel',
                        message=f"Unknown enhanced relation type '{deprel}' in '{parent.ord}:{deprel}'",
                        explanation=data.explain_edeprel(mainlang)
                    ).report()



#==============================================================================
# Level 5 tests. Annotation content vs. the guidelines, language-specific.
#==============================================================================



    def validate_auxiliary_verbs(self, state, node, line, lang):
        """
        Verifies that the UPOS tag AUX is used only with lemmas that are known to
        act as auxiliary verbs or particles in the given language.

        Parameters
        ----------
        node : udapi.core.node.Node object
            The node to be validated.
        line : int
            Number of the line where the node occurs in the file.
        lang : str
            Code of the main language of the corpus.
        """
        global data
        if node.upos == 'AUX' and node.lemma != '_':
            altlang = get_alt_language(node)
            if altlang:
                lang = altlang
            auxlist = data.get_aux_for_language(lang)
            if not auxlist or not node.lemma in auxlist:
                Incident(
                    state=state, args=self.args,
                    lineno=line,
                    nodeid=node.ord,
                    level=5,
                    testclass='Morpho',
                    testid='aux-lemma',
                    message=f"'{node.lemma}' is not an auxiliary in language [{lang}]",
                    explanation=data.explain_aux(lang)
                ).report()



    def validate_copula_lemmas(self, state, node, line, lang):
        """
        Verifies that the relation cop is used only with lemmas that are known to
        act as copulas in the given language.

        Parameters
        ----------
        node : udapi.core.node.Node object
            The node to be validated.
        line : int
            Number of the line where the node occurs in the file.
        lang : str
            Code of the main language of the corpus.
        """
        global data
        if node.udeprel == 'cop' and node.lemma != '_':
            altlang = get_alt_language(node)
            if altlang:
                lang = altlang
            coplist = data.get_cop_for_language(lang)
            if not coplist or not node.lemma in coplist:
                Incident(
                    state=state, args=self.args,
                    lineno=line,
                    nodeid=node.ord,
                    level=5,
                    testclass='Syntax',
                    testid='cop-lemma',
                    message=f"'{node.lemma}' is not a copula in language [{lang}]",
                    explanation=data.explain_cop(lang)
                ).report()



#==============================================================================
# Level 6 tests for annotation of coreference and named entities. This is
# tested on demand only, as the requirements are not compulsory for UD
# releases.
#==============================================================================



    def validate_misc_entity(self, state, comments, sentence):
        """
        Optionally checks the well-formedness of the MISC attributes that pertain
        to coreference and named entities.
        """
        Incident.default_level = 6
        Incident.default_testclass = 'Coref'
        iline = 0
        sentid = ''
        for c in comments:
            Incident.default_lineno = state.comment_start_line+iline
            global_entity_match = crex.global_entity.fullmatch(c)
            newdoc_match = crex.newdoc.fullmatch(c)
            sentid_match = crex.sentid.fullmatch(c)
            if global_entity_match:
                # As a global declaration, global.Entity is expected only once per file.
                # However, we may be processing multiple files or people may have created
                # the file by concatening smaller files, so we will allow repeated
                # declarations iff they are identical to the first one.
                if state.seen_global_entity:
                    if global_entity_match.group(1) != state.global_entity_attribute_string:
                        Incident(
                            state=state, args=self.args,
                            testid='global-entity-mismatch',
                            message=f"New declaration of global.Entity '{global_entity_match.group(1)}' does not match the first declaration '{state.global_entity_attribute_string}' on line {state.seen_global_entity}."
                        ).report()
                else:
                    state.seen_global_entity = state.comment_start_line + iline
                    state.global_entity_attribute_string = global_entity_match.group(1)
                    if not re.match(r"^[a-z]+(-[a-z]+)*$", state.global_entity_attribute_string):
                        Incident(
                            state=state, args=self.args,
                            testid='spurious-global-entity',
                            message=f"Cannot parse global.Entity attribute declaration '{state.global_entity_attribute_string}'."
                        ).report()
                    else:
                        global_entity_attributes = state.global_entity_attribute_string.split('-')
                        if not 'eid' in global_entity_attributes:
                            Incident(
                                state=state, args=self.args,
                                testid='spurious-global-entity',
                                message=f"Global.Entity attribute declaration '{state.global_entity_attribute_string}' does not include 'eid'."
                            ).report()
                        elif global_entity_attributes[0] != 'eid':
                            Incident(
                                state=state, args=self.args,
                                testid='spurious-global-entity',
                                message=f"Attribute 'eid' must come first in global.Entity attribute declaration '{state.global_entity_attribute_string}'."
                            ).report()
                        if not 'etype' in global_entity_attributes:
                            Incident(
                                state=state, args=self.args,
                                testid='spurious-global-entity',
                                message=f"Global.Entity attribute declaration '{state.global_entity_attribute_string}' does not include 'etype'."
                            ).report()
                        elif global_entity_attributes[1] != 'etype':
                            Incident(
                                state=state, args=self.args,
                                testid='spurious-global-entity',
                                message=f"Attribute 'etype' must come second in global.Entity attribute declaration '{state.global_entity_attribute_string}'."
                            ).report()
                        if not 'head' in global_entity_attributes:
                            Incident(
                                state=state, args=self.args,
                                testid='spurious-global-entity',
                                message=f"Global.Entity attribute declaration '{state.global_entity_attribute_string}' does not include 'head'."
                            ).report()
                        elif global_entity_attributes[2] != 'head':
                            Incident(
                                state=state, args=self.args,
                                testid='spurious-global-entity',
                                message=f"Attribute 'head' must come third in global.Entity attribute declaration '{state.global_entity_attribute_string}'."
                            ).report()
                        if 'other' in global_entity_attributes and global_entity_attributes[3] != 'other':
                            Incident(
                                state=state, args=self.args,
                                testid='spurious-global-entity',
                                message=f"Attribute 'other', if present, must come fourth in global.Entity attribute declaration '{state.global_entity_attribute_string}'."
                            ).report()
                        # Fill the global dictionary that maps attribute names to list indices.
                        i = 0
                        for a in global_entity_attributes:
                            if a in state.entity_attribute_index:
                                Incident(
                                    state=state, args=self.args,
                                    testid='spurious-global-entity',
                                    message=f"Attribute '{a}' occurs more than once in global.Entity attribute declaration '{state.global_entity_attribute_string}'."
                                ).report()
                            else:
                                state.entity_attribute_index[a] = i
                            i += 1
                        state.entity_attribute_number = len(global_entity_attributes)
            elif newdoc_match:
                for eid in state.entity_ids_this_document:
                    state.entity_ids_other_documents[eid] = state.entity_ids_this_document[eid]
                state.entity_ids_this_document = {}
            elif sentid_match:
                sentid = sentid_match.group(1)
            iline += 1
        iline = 0
        for cols in sentence:
            Incident.default_lineno = state.sentence_line+iline
            # Add the current word to all currently open mentions. We will use it in error messages.
            # Do this for regular and empty nodes but not for multi-word-token lines.
            if not is_multiword_token(cols):
                for m in state.open_entity_mentions:
                    m['span'].append(cols[ID])
                    m['text'] += ' '+cols[FORM]
                    m['length'] += 1
            misc = cols[MISC].split('|')
            entity = [x for x in misc if re.match(r"^Entity=", x)]
            bridge = [x for x in misc if re.match(r"^Bridge=", x)]
            splitante = [x for x in misc if re.match(r"^SplitAnte=", x)]
            if is_multiword_token(cols) and (len(entity)>0 or len(bridge)>0 or len(splitante)>0):
                Incident(
                    state=state, args=self.args,
                    testid='entity-mwt',
                    message="Entity or coreference annotation must not occur at a multiword-token line."
                ).report()
                continue
            if len(entity)>1:
                Incident(
                    state=state, args=self.args,
                    testid='multiple-entity-statements',
                    message=f"There can be at most one 'Entity=' statement in MISC but we have {str(misc)}."
                ).report()
                continue
            if len(bridge)>1:
                Incident(
                    state=state, args=self.args,
                    testid='multiple-bridge-statements',
                    message=f"There can be at most one 'Bridge=' statement in MISC but we have {str(misc)}."
                ).report()
                continue
            if len(splitante)>1:
                Incident(
                    state=state, args=self.args,
                    testid='multiple-splitante-statements',
                    message=f"There can be at most one 'SplitAnte=' statement in MISC but we have {str(misc)}."
                ).report()
                continue
            if len(bridge)>0 and len(entity)==0:
                Incident(
                    state=state, args=self.args,
                    testid='bridge-without-entity',
                    message=f"The 'Bridge=' statement can only occur together with 'Entity=' in MISC but we have {str(misc)}."
                ).report()
                continue
            if len(splitante)>0 and len(entity)==0:
                Incident(
                    state=state, args=self.args,
                    testid='splitante-without-entity',
                    message=f"The 'SplitAnte=' statement can only occur together with 'Entity=' in MISC but we have {str(misc)}."
                ).report()
                continue
            # There is at most one Entity (and only if it is there, there may be also one Bridge and/or one SplitAnte).
            if len(entity)>0:
                if not state.seen_global_entity:
                    Incident(
                        state=state, args=self.args,
                        testid='entity-without-global-entity',
                        message="No global.Entity comment was found before the first 'Entity' in MISC."
                    ).report()
                    continue
                match = re.match(r"^Entity=((?:\([^( )]+(?:-[^( )]+)*\)?|[^( )]+\))+)$", entity[0])
                if not match:
                    Incident(
                        state=state, args=self.args,
                        testid='spurious-entity-statement',
                        message=f"Cannot parse the Entity statement '{entity[0]}'."
                    ).report()
                else:
                    entity_string = match.group(1)
                    # We cannot check the rest if we cannot identify the 'eid' attribute.
                    if 'eid' not in state.entity_attribute_index:
                        continue
                    # Items of entities are pairs of [012] and a string.
                    # 0 ... opening bracket; 1 ... closing bracket; 2 ... both brackets
                    entities = []
                    while entity_string:
                        match = re.match(r"^\(([^( )]+(-[^( )]+)*)\)", entity_string)
                        if match:
                            entities.append((2, match.group(1)))
                            entity_string = re.sub(r"^\([^( )]+(-[^( )]+)*\)", '', entity_string, count=1)
                            continue
                        match = re.match(r"^\(([^( )]+(-[^( )]+)*)", entity_string)
                        if match:
                            entities.append((0, match.group(1)))
                            entity_string = re.sub(r"^\([^( )]+(-[^( )]+)*", '', entity_string, count=1)
                            continue
                        match = re.match(r"^([^( )]+)\)", entity_string)
                        if match:
                            entities.append((1, match.group(1)))
                            entity_string = re.sub(r"^[^( )]+\)", '', entity_string, count=1)
                            continue
                        # If we pre-checked the string well, we should never arrive here!
                        Incident(
                            state=state, args=self.args,
                            testid='internal-error',
                            message='INTERNAL ERROR'
                        ).report()
                    # All 1 cases should precede all 0 cases.
                    # The 2 cases can be either before the first 1 case, or after the last 0 case.
                    seen0 = False
                    seen1 = False
                    seen2 = False
                    # To be able to check validity of Bridge and SplitAnte, we will hash eids of mentions that start here.
                    # To be able to check that no two mentions have the same span, we will hash start-end intervals for mentions that end here.
                    starting_mentions = {}
                    ending_mentions = {}
                    for b, e in entities:
                        # First get attributes, entity id, and if applicable, part of discontinuous mention.
                        attributes = e.split('-')
                        if b==0 or b==2:
                            # Fewer attributes are allowed because trailing empty values can be omitted.
                            # More attributes are not allowed.
                            if len(attributes) > state.entity_attribute_number:
                                Incident(
                                    state=state, args=self.args,
                                    testid='too-many-entity-attributes',
                                    message=f"Entity '{e}' has {len(attributes)} attributes while only {state.entity_attribute_number} attributes are globally declared."
                                ).report()
                            # The raw eid (bracket eid) may include an identification of a part of a discontinuous mention,
                            # as in 'e155[1/2]'. This is fine for matching opening and closing brackets
                            # because the closing bracket must contain it too. However, to identify the
                            # cluster, we need to take the real id.
                            beid = attributes[state.entity_attribute_index['eid']]
                        else:
                            # No attributes other than eid are expected at the closing bracket.
                            if len(attributes) > 1:
                                Incident(
                                    state=state, args=self.args,
                                    testid='too-many-entity-attributes',
                                    message=f"Entity '{e}' has {len(attributes)} attributes while only eid is expected at the closing bracket."
                                ).report()
                            beid = attributes[0]
                        eid = beid
                        ipart = 1
                        npart = 1
                        eidnpart = eid
                        match = re.match(r"^(.+)\[([1-9]\d*)/([1-9]\d*)\]$", beid)
                        if match:
                            eid = match.group(1)
                            ipart = int(match.group(2))
                            npart = int(match.group(3))
                            eidnpart = eid+'['+match.group(3)+']'
                            # We should omit the square brackets if they would be [1/1].
                            if ipart == 1 and npart == 1:
                                Incident(
                                    state=state, args=self.args,
                                    testid='spurious-entity-id',
                                    message=f"Discontinuous mention must have at least two parts but it has one in '{beid}'."
                                ).report()
                            if ipart > npart:
                                Incident(
                                    state=state, args=self.args,
                                    testid='spurious-entity-id',
                                    message=f"Entity id '{beid}' of discontinuous mention says the current part is higher than total number of parts."
                                ).report()
                        else:
                            if re.match(r"[\[\]]", beid):
                                Incident(
                                    state=state, args=self.args,
                                    testid='spurious-entity-id',
                                    message=f"Entity id '{beid}' contains square brackets but does not have the form used in discontinuous mentions."
                                ).report()

                        #--------------------------------------------------------------------------------------------------------------------------------
                        # The code that we will have to execute at single-node continuous parts and at the opening brackets of multi-node continuous parts.
                        # We assume that we have already parsed beid and established whether this is a part of a discontinuous mention.
                        def opening_bracket():
                            attrstring_to_match = ''
                            # If this is a part of a discontinuous mention, remember the attribute string.
                            # At the beginning of each part, we will check that its attribute string is identical to the first part.
                            if npart > 1:
                                # We want to check that values of all attributes are same in all parts (except the eid which differs in the brackets).
                                attributes_without_eid = [attributes[i] for i in range(len(attributes)) if i != state.entity_attribute_index['eid']]
                                # For better readability of the error messages, reintroduce eid anyway, but without the brackets.
                                attrstring_to_match = eid+'-'+('-'.join(attributes_without_eid))
                                if ipart == 1:
                                    # If this is the first part, create a new record for the mention in the global dictionary.
                                    # We actually keep a stack of open mentions with the same eidnpart because they may be nested.
                                    # The length and the span of the mention will be updated when we encounter the closing bracket of the current part.
                                    discontinuous_mention = {'last_ipart': 1, 'npart': npart,
                                                            'first_part_line': state.sentence_line+iline,
                                                            'last_part_line': state.sentence_line+iline,
                                                            'attributes': attrstring_to_match,
                                                            'length': 0, 'span': []}
                                    if eidnpart in state.open_discontinuous_mentions:
                                        state.open_discontinuous_mentions[eidnpart].append(discontinuous_mention)
                                    else:
                                        state.open_discontinuous_mentions[eidnpart] = [discontinuous_mention]
                                else:
                                    if eidnpart in state.open_discontinuous_mentions:
                                        discontinuous_mention = state.open_discontinuous_mentions[eidnpart][-1]
                                        if ipart != discontinuous_mention['last_ipart']+1:
                                            Incident(
                                                state=state, args=self.args,
                                                testid='misplaced-mention-part',
                                                message=f"Unexpected part of discontinuous mention '{beid}': last part was '{discontinuous_mention['last_ipart']}/{discontinuous_mention['npart']}' on line {discontinuous_mention['last_part_line']}."
                                            ).report()
                                            # We will update last_ipart at closing bracket, i.e., after the current part has been entirely processed.
                                            # Otherwise nested discontinuous mentions might wrongly assess where they belong.
                                        elif attrstring_to_match != discontinuous_mention['attributes']:
                                            Incident(
                                                state=state, args=self.args,
                                                testid='mention-attribute-mismatch',
                                                message=f"Attribute mismatch of discontinuous mention: current part has '{attrstring_to_match}', first part '{discontinuous_mention['attributes']}' was at line {discontinuous_mention['first_part_line']}."
                                            ).report()
                                    else:
                                        Incident(
                                            state=state, args=self.args,
                                            testid='misplaced-mention-part',
                                            message=f"Unexpected part of discontinuous mention '{beid}': this is part {ipart} but we do not have information about the previous parts."
                                        ).report()
                                        discontinuous_mention = {'last_ipart': ipart, 'npart': npart,
                                                                'first_part_line': state.sentence_line+iline,
                                                                'last_part_line': state.sentence_line+iline,
                                                                'attributes': attrstring_to_match,
                                                                'length': 0, 'span': []}
                                        state.open_discontinuous_mentions[eidnpart] = [discontinuous_mention]
                            # Check all attributes of the entity, except those that must be examined at the closing bracket.
                            if eid in state.entity_ids_other_documents:
                                Incident(
                                    state=state, args=self.args,
                                    testid='entity-across-newdoc',
                                    message=f"Same entity id should not occur in multiple documents; '{eid}' first seen on line {state.entity_ids_other_documents[eid]}, before the last newdoc."
                                ).report()
                            elif not eid in state.entity_ids_this_document:
                                state.entity_ids_this_document[eid] = state.sentence_line+iline
                            etype = ''
                            identity = ''
                            if 'etype' in state.entity_attribute_index and len(attributes) >= state.entity_attribute_index['etype']+1:
                                etype = attributes[state.entity_attribute_index['etype']]
                                # For etype values tentatively approved for CorefUD 1.0, see
                                # https://github.com/ufal/corefUD/issues/13#issuecomment-1008447464
                                if not re.match(r"^(person|place|organization|animal|plant|object|substance|time|number|abstract|event|other)?$", etype):
                                    Incident(
                                        state=state, args=self.args,
                                        testid='spurious-entity-type',
                                        message=f"Spurious entity type '{etype}'."
                                    ).report()
                            if 'identity' in state.entity_attribute_index and len(attributes) >= state.entity_attribute_index['identity']+1:
                                identity = attributes[state.entity_attribute_index['identity']]
                            # Check the form of the head index now.
                            # The value will be checked at the end of the mention,
                            # when we know the mention length.
                            head = 0
                            if 'head' in state.entity_attribute_index and len(attributes) >= state.entity_attribute_index['head']+1:
                                if not re.match(r"^[1-9][0-9]*$", attributes[state.entity_attribute_index['head']]):
                                    Incident(
                                        state=state, args=self.args,
                                        testid='spurious-mention-head',
                                        message=f"Entity head index '{attributes[state.entity_attribute_index['head']]}' must be a non-zero-starting integer."
                                    ).report()
                                else:
                                    head = int(attributes[state.entity_attribute_index['head']])
                            # If this is the first mention of the entity, remember the values
                            # of the attributes that should be identical at all mentions.
                            if not eid in state.entity_types:
                                state.entity_types[eid] = (etype, identity, state.sentence_line+iline)
                            else:
                                # All mentions of one entity (cluster) must have the same entity type.
                                if etype != state.entity_types[eid][0]:
                                    Incident(
                                        state=state, args=self.args,
                                        testid='entity-type-mismatch',
                                        message=f"Entity '{eid}' cannot have type '{etype}' that does not match '{state.entity_types[eid][0]}' from the first mention on line {state.entity_types[eid][2]}."
                                    ).report()
                                # All mentions of one entity (cluster) must have the same identity (Wikipedia link or similar).
                                if identity != state.entity_types[eid][1]:
                                    Incident(
                                        state=state, args=self.args,
                                        testid='entity-identity-mismatch',
                                        message=f"Entity '{eid}' cannot have identity '{identity}' that does not match '{state.entity_types[eid][1]}' from the first mention on line {state.entity_types[eid][2]}."
                                    ).report()
                            # Remember the line where (the current part of) the entity mention starts.
                            mention = {'beid': beid, 'line': state.sentence_line+iline,
                                       'span': [cols[ID]], 'text': cols[FORM],
                                       'length': 1, 'head': head, 'attrstring': attrstring_to_match}
                            state.open_entity_mentions.append(mention)
                            # The set of mentions starting at the current line will be needed later when checking Bridge and SplitAnte statements.
                            if ipart == 1:
                                starting_mentions[eid] = True

                        #--------------------------------------------------------------------------------------------------------------------------------
                        # The code that we will have to execute at single-node continuous parts and at the closing brackets of multi-node continuous parts.
                        def closing_bracket():
                            # Find the corresponding opening bracket and extract the information we need to know.
                            mention_length = 0
                            mention_span = []
                            head = 0
                            opening_line = 0
                            if len(state.open_entity_mentions)==0:
                                Incident(
                                    state=state, args=self.args,
                                    testid='ill-nested-entities',
                                    message=f"Cannot close entity '{beid}' because there are no open entities."
                                ).report()
                                return
                            else:
                                # If the closing bracket does not occur where expected, it is currently only a warning.
                                # We have crossing mention spans in CorefUD 1.0 and it has not been decided yet whether all of them should be illegal.
                                ###!!! Note that this will not catch ill-nested mentions whose only intersection is one node. The bracketing will
                                ###!!! not be a problem in such cases because one mention will be closed first, then the other will be opened.
                                if beid != state.open_entity_mentions[-1]['beid']:
                                    Incident(
                                        state=state, args=self.args,
                                        testclass='Warning',
                                        testid='ill-nested-entities-warning',
                                        message=f"Entity mentions are not well nested: closing '{beid}' while the innermost open entity is '{state.open_entity_mentions[-1]['beid']}' from line {state.open_entity_mentions[-1]['line']}: {str(state.open_entity_mentions)}."
                                    ).report()
                                # Try to find and close the entity whether or not it was well-nested.
                                for i in reversed(range(len(state.open_entity_mentions))):
                                    if state.open_entity_mentions[i]['beid'] == beid:
                                        mention_length = state.open_entity_mentions[i]['length']
                                        mention_span = state.open_entity_mentions[i]['span']
                                        head = state.open_entity_mentions[i]['head']
                                        opening_line = state.open_entity_mentions[i]['line']
                                        state.open_entity_mentions.pop(i)
                                        break
                                else:
                                    # If we did not find the entity to close, then the warning above was not enough and we have to make it a validation error.
                                    Incident(
                                        state=state, args=self.args,
                                        testid='ill-nested-entities',
                                        message=f"Cannot close entity '{beid}' because it was not found among open entities: {str(state.open_entity_mentions)}"
                                    ).report()
                                    return
                            # If this is a part of a discontinuous mention, update the information about the whole mention.
                            # We do this after reading the new part (and not when we see its opening bracket) so that nested
                            # discontinuous mentions of the same entity are possible.
                            if npart > 1:
                                # Update the attributes that have to be updated after each part.
                                if eidnpart in state.open_discontinuous_mentions:
                                    discontinuous_mention = state.open_discontinuous_mentions[eidnpart][-1]
                                    discontinuous_mention['last_ipart'] = ipart
                                    discontinuous_mention['last_part_line'] = opening_line
                                    discontinuous_mention['length'] += mention_length
                                    discontinuous_mention['span'] += mention_span
                                else:
                                    # This should have been taken care of at the opening bracket.
                                    Incident(
                                        state=state, args=self.args,
                                        testclass='Internal',
                                        testid='internal-error',
                                        message="INTERNAL ERROR: at the closing bracket of a part of a discontinuous mention, still no record in state.open_discontinuous_mentions."
                                    ).report()
                                    discontinuous_mention = {'last_ipart': ipart, 'npart': npart,
                                                            'first_part_line': opening_line,
                                                            'last_part_line': opening_line,
                                                            'attributes': '', 'length': mention_length,
                                                            'span': mention_span}
                                    state.open_discontinuous_mentions[eidnpart] = [discontinuous_mention]
                                # Update mention_length and mention_span to reflect the whole span up to this point rather than just the last part.
                                mention_length = state.open_discontinuous_mentions[eidnpart][-1]['length']
                                mention_span = state.open_discontinuous_mentions[eidnpart][-1]['span']
                            # We need to know the length (number of nodes) of the mention to check whether the head attribute is within limits.
                            # We need to know the span (list of nodes) of the mention to check that no two mentions have the same span.
                            # We only check these requirements after the last part of the discontinuous span (or after the single part of a continuous one).
                            if ipart == npart:
                                if mention_length < head:
                                    Incident(
                                        state=state, args=self.args,
                                        testid='mention-head-out-of-range',
                                        message=f"Entity mention head was specified as {head} on line {opening_line} but the mention has only {mention_length} nodes."
                                    ).report()
                                # Check that no two mentions have identical spans (only if this is the last part of a mention).
                                ending_mention_key = str(opening_line)+str(mention_span)
                                if ending_mention_key in ending_mentions:
                                    Incident(
                                        state=state, args=self.args,
                                        testid='same-span-entity-mentions',
                                        message=f"Entity mentions '{ending_mentions[ending_mention_key]}' and '{beid}' from line {opening_line} have the same span {str(mention_span)}."
                                    ).report()
                                else:
                                    ending_mentions[ending_mention_key] = beid
                                # Remember the span of the current mention so that we can later check whether it crosses the span of another mention.
                                # Use the current sentence id to partially qualify the node ids. It will not work well for mentions that span multiple
                                # sentences but we do not expect cross-sentence mentions to be frequent.
                                myset = set(mention_span)
                                # Check whether any other mention of the same entity has span that crosses the current one.
                                if eid in state.entity_mention_spans:
                                    if sentid in state.entity_mention_spans[eid]:
                                        for m in state.entity_mention_spans[eid][sentid]:
                                            ms = state.entity_mention_spans[eid][sentid][m]
                                            if ms.intersection(myset) and not ms.issubset(myset) and not myset.issubset(ms):
                                                Incident(
                                                    state=state, args=self.args,
                                                    testid='crossing-mentions-same-entity',
                                                    message=f"Mentions of entity '{eid}' have crossing spans: {m} vs. {str(mention_span)}."
                                                ).report()
                                    else:
                                        state.entity_mention_spans[eid][sentid] = {}
                                else:
                                    state.entity_mention_spans[eid] = {}
                                    state.entity_mention_spans[eid][sentid] = {}
                                state.entity_mention_spans[eid][sentid][str(mention_span)] = myset
                            # At the end of the last part of a discontinuous mention, remove the information about the mention.
                            if npart > 1 and ipart == npart:
                                if eidnpart in state.open_discontinuous_mentions:
                                    if len(state.open_discontinuous_mentions[eidnpart]) > 1:
                                        state.open_discontinuous_mentions[eidnpart].pop()
                                    else:
                                        state.open_discontinuous_mentions.pop(eidnpart)
                        #--------------------------------------------------------------------------------------------------------------------------------

                        # Now we know the beid, eid, as well as all other attributes.
                        # We can check the well-nestedness of brackets.
                        if b==0:
                            if seen2 and not seen1:
                                Incident(
                                    state=state, args=self.args,
                                    testid='spurious-entity-statement',
                                    message=f"If there are no closing entity brackets, single-node entity must follow all opening entity brackets in '{entity[0]}'."
                                ).report()
                            if seen0 and seen2:
                                Incident(
                                    state=state, args=self.args,
                                    testid='spurious-entity-statement',
                                    message=f"Single-node entity must either precede all closing entity brackets or follow all opening entity brackets in '{entity[0]}'."
                                ).report()
                            seen0 = True
                            seen2 = False
                            opening_bracket()
                        elif b==2:
                            if seen1 and not seen0:
                                Incident(
                                    state=state, args=self.args,
                                    testid='spurious-entity-statement',
                                    message=f"If there are no opening entity brackets, single-node entity must precede all closing entity brackets in '{entity[0]}'."
                                ).report()
                            seen2 = True
                            opening_bracket()
                            closing_bracket()
                        else: # b==1
                            if seen0:
                                Incident(
                                    state=state, args=self.args,
                                    testid='spurious-entity-statement',
                                    message=f"All closing entity brackets must precede all opening entity brackets in '{entity[0]}'."
                                ).report()
                            seen1 = True
                            closing_bracket()
                # Now we are done with checking the 'Entity=' statement.
                # If there are also 'Bridge=' or 'SplitAnte=' statements, check them too.
                if len(bridge) > 0:
                    match = re.match(r"^Bridge=([^(< :>)]+<[^(< :>)]+(:[a-z]+)?(,[^(< :>)]+<[^(< :>)]+(:[a-z]+)?)*)$", bridge[0])
                    if not match:
                        Incident(
                            state=state, args=self.args,
                            testid='spurious-bridge-statement',
                            message=f"Cannot parse the Bridge statement '{bridge[0]}'."
                        ).report()
                    else:
                        bridges = match.group(1).split(',')
                        # Hash src<tgt pairs and make sure they are not repeated.
                        srctgt = {}
                        for b in bridges:
                            match = re.match(r"([^(< :>)]+)<([^(< :>)]+)(?::([a-z]+))?^$", b)
                            if match:
                                srceid = match.group(1)
                                tgteid = match.group(2)
                                relation = match.group(3) # optional
                                bridgekey = srceid+'<'+tgteid
                                if srceid == tgteid:
                                    Incident(
                                        state=state, args=self.args,
                                        testid='spurious-bridge-relation',
                                        message=f"Bridge must not point from an entity to itself: '{b}'."
                                    ).report()
                                if not tgteid in starting_mentions:
                                    Incident(
                                        state=state, args=self.args,
                                        testid='misplaced-bridge-statement',
                                        message=f"Bridge relation '{b}' must be annotated at the beginning of a mention of entity '{tgteid}'."
                                    ).report()
                                if bridgekey in srctgt:
                                    Incident(
                                        state=state, args=self.args,
                                        testid='repeated-bridge-relation',
                                        message=f"Bridge relation '{bridgekey}' must not be repeated in '{b}'."
                                    ).report()
                                else:
                                    srctgt[bridgekey] = True
                                # Check in the global dictionary whether this relation has been specified at another mention.
                                if bridgekey in state.entity_bridge_relations:
                                    if relation != state.entity_bridge_relations[bridgekey]['relation']:
                                        Incident(
                                            state=state, args=self.args,
                                            testid='bridge-relation-mismatch',
                                            message=f"Bridge relation '{b}' type does not match '{state.entity_bridge_relations[bridgekey]['relation']}' specified earlier on line {state.entity_bridge_relations[bridgekey]['line']}."
                                        ).report()
                                else:
                                    state.entity_bridge_relations[bridgekey] = {'relation': relation, 'line': state.sentence_line+iline}
                if len(splitante) > 0:
                    match = re.match(r"^SplitAnte=([^(< :>)]+<[^(< :>)]+(,[^(< :>)]+<[^(< :>)]+)*)$", splitante[0])
                    if not match:
                        Incident(
                            state=state, args=self.args,
                            testid='spurious-splitante-statement',
                            message=f"Cannot parse the SplitAnte statement '{splitante[0]}'."
                        ).report()
                    else:
                        antecedents = match.group(1).split(',')
                        # Hash src<tgt pairs and make sure they are not repeated. Also remember the number of antecedents for each target.
                        srctgt = {}
                        tgtante = {}
                        for a in antecedents:
                            match = re.match(r"^([^(< :>)]+)<([^(< :>)]+)$", a)
                            if match:
                                srceid = match.group(1)
                                tgteid = match.group(2)
                                if srceid == tgteid:
                                    Incident(
                                        state=state, args=self.args,
                                        testid='spurious-splitante-relation',
                                        message=f"SplitAnte must not point from an entity to itself: '{srceid}<{tgteid}'."
                                    ).report()
                                elif not tgteid in starting_mentions:
                                    Incident(
                                        state=state, args=self.args,
                                        testid='misplaced-splitante-statement',
                                        message=f"SplitAnte relation '{a}' must be annotated at the beginning of a mention of entity '{tgteid}'."
                                    ).report()
                                if srceid+'<'+tgteid in srctgt:
                                    str_antecedents = ','.join(antecedents)
                                    Incident(
                                        state=state, args=self.args,
                                        testid='repeated-splitante-relation',
                                        message=f"SplitAnte relation '{srceid}<{tgteid}' must not be repeated in '{str_antecedents}'."
                                    ).report()
                                else:
                                    srctgt[srceid+'<'+tgteid] = True
                                if tgteid in tgtante:
                                    tgtante[tgteid].append(srceid)
                                else:
                                    tgtante[tgteid] = [srceid]
                        for tgteid in tgtante:
                            if len(tgtante[tgteid]) == 1:
                                str_antecedents = ','.join(antecedents)
                                Incident(
                                    state=state, args=self.args,
                                    testid='only-one-split-antecedent',
                                    message=f"SplitAnte statement '{str_antecedents}' must specify at least two antecedents for entity '{tgteid}'."
                                ).report()
                            # Check in the global dictionary whether this relation has been specified at another mention.
                            tgtante[tgteid].sort()
                            if tgteid in state.entity_split_antecedents:
                                if tgtante[tgteid] != state.entity_split_antecedents[tgteid]['antecedents']:
                                    Incident(
                                        state=state, args=self.args,
                                        testid='split-antecedent-mismatch',
                                        message=f"Split antecedent of entity '{tgteid}' does not match '{state.entity_split_antecedents[tgteid]['antecedents']}' specified earlier on line {state.entity_split_antecedents[tgteid]['line']}."
                                    ).report()
                            else:
                                state.entity_split_antecedents[tgteid] = {'antecedents': str(tgtante[tgteid]), 'line': state.sentence_line+iline}
            iline += 1
        if len(state.open_entity_mentions)>0:
            Incident(
                state=state, args=self.args,
                testid='cross-sentence-mention',
                message=f"Entity mentions must not cross sentence boundaries; still open at sentence end: {str(state.open_entity_mentions)}."
            ).report()
            # Close the mentions forcibly. Otherwise one omitted closing bracket would cause the error messages to to explode because the words would be collected from the remainder of the file.
            state.open_entity_mentions = []
        if len(state.open_discontinuous_mentions)>0:
            Incident(
                state=state, args=self.args,
                testid='cross-sentence-mention',
                message=f"Entity mentions must not cross sentence boundaries; still open at sentence end: {str(state.open_discontinuous_mentions)}."
            ).report()
            # Close the mentions forcibly. Otherwise one omission would cause the error messages to to explode because the words would be collected from the remainder of the file.
            state.open_discontinuous_mentions = {}
        # Since we only test mentions within one sentence at present, we do not have to carry all mention spans until the end of the corpus.
        for eid in state.entity_mention_spans:
            if sentid in state.entity_mention_spans[eid]:
                state.entity_mention_spans[eid].pop(sentid)



#==============================================================================
# Main part.
#==============================================================================

    def build_tree_udapi(self, lines):
        root = self.conllu_reader.read_tree_from_lines(lines)
        return root

    def validate_file(self, state, inp):
        """
        The main entry point for all validation tests applied to one input file.
        It reads sentences from the input stream one by one, each sentence is
        immediately tested.

        Parameters
        ----------
        inp : open file handle
            The CoNLL-U-formatted input stream.
        """
        for all_lines, comments, sentence in self.next_sentence(state, inp):
            linenos = self.get_line_numbers_for_ids(state, sentence)
            # The individual lines were validated already in next_sentence().
            # What follows is tests that need to see the whole tree.
            # Note that low-level errors such as wrong number of columns would be
            # reported in next_sentence() but then the lines would be thrown away
            # and no tree lines would be yielded—meaning that we will not encounter
            # such a mess here.
            idseqok = self.validate_id_sequence(state, sentence) # level 1
            self.validate_token_ranges(state, sentence) # level 1
            if self.args.level > 1:
                idrefok = idseqok and self.validate_id_references(state, sentence) # level 2
                if not idrefok:
                    continue
                treeok = self.validate_tree(state, sentence) # level 2 test: tree is single-rooted, connected, cycle-free
                if not treeok:
                    continue
                # Tests of individual nodes that operate on pre-Udapi data structures.
                # Some of them (bad feature format) may lead to skipping Udapi completely.
                colssafe = True
                line = state.sentence_line - 1
                for cols in sentence:
                    line += 1
                    # Multiword tokens and empty nodes can or must have certain fields empty.
                    if is_multiword_token(cols):
                        self.validate_mwt_empty_vals(state, cols, line)
                    if is_empty_node(cols):
                        self.validate_empty_node_empty_vals(state, cols, line) # level 2
                    if is_word(cols) or is_empty_node(cols):
                        self.validate_character_constraints(state, cols, line) # level 2
                        self.validate_upos(state, cols, line) # level 2
                        colssafe = colssafe and self.validate_features_level2(state, cols, line) # level 2 (level 4 tests will be called later)
                    self.validate_deps(state, cols, line) # level 2; must operate on pre-Udapi DEPS (to see order of relations)
                    self.validate_misc(state, cols, line) # level 2; must operate on pre-Udapi MISC
                if not colssafe:
                    continue
                # If we successfully passed all the tests above, it is probably
                # safe to give the lines to Udapi and ask it to build the tree data
                # structure for us.
                tree = self.build_tree_udapi(all_lines)
                self.validate_sent_id(state, comments, self.args.lang) # level 2
                self.validate_text_meta(state, comments, sentence) # level 2
                # Test that enhanced graphs exist either for all sentences or for
                # none. As a side effect, get line numbers for all nodes including
                # empty ones (here linenos is a dict indexed by cols[ID], i.e., a string).
                # These line numbers are returned in any case, even if there are no
                # enhanced dependencies, hence we can rely on them even with basic
                # trees.
                self.validate_deps_all_or_none(state, sentence)
                # Tests of individual nodes with Udapi.
                nodes = tree.descendants_and_empty
                for node in nodes:
                    line = linenos[str(node.ord)]
                    self.validate_deprels(state, node, line) # level 2 and 4
                    self.validate_root(state, node, line) # level 2: deprel root <=> head 0
                    if self.args.level > 2:
                        self.validate_enhanced_orphan(state, node, line) # level 3
                        if self.args.level > 3:
                            # To disallow words with spaces everywhere, use --lang ud.
                            self.validate_words_with_spaces(state, node, line, self.args.lang) # level 4
                            self.validate_features_level4(state, node, line, self.args.lang) # level 4
                            if self.args.level > 4:
                                self.validate_auxiliary_verbs(state, node, line, self.args.lang) # level 5
                                self.validate_copula_lemmas(state, node, line, self.args.lang) # level 5
                # Tests on whole trees and enhanced graphs.
                if self.args.level > 2:
                    self.validate_annotation(state, tree, linenos) # level 3
                    self.validate_egraph_connected(state, nodes, linenos)
                if self.args.check_coref:
                    self.validate_misc_entity(state, comments, sentence) # optional for CorefUD treebanks
        self.validate_newlines(state, inp) # level 1



    def validate_end(self, state):
        """
        Final tests after processing the entire treebank (possibly multiple files).
        """
        # After reading the entire treebank (perhaps multiple files), check whether
        # the DEPS annotation was not a mere copy of the basic trees.
        if self.args.level>2 and state.seen_enhanced_graph and not state.seen_enhancement:
            Incident(
                state=state, args=self.args,
                level=3,
                testclass='Enhanced',
                testid='edeps-identical-to-basic-trees',
                message="Enhanced graphs are copies of basic trees in the entire dataset. This can happen for some simple sentences where there is nothing to enhance, but not for all sentences. If none of the enhancements from the guidelines (https://universaldependencies.org/u/overview/enhanced-syntax.html) are annotated, the DEPS should be left unspecified"
            ).report()


    def validate_files(self, filenames):
        state = State()
        try:
            for fname in filenames:
                state.current_file_name = fname
                if fname == '-':
                    # Set PYTHONIOENCODING=utf-8 before starting Python.
                    # See https://docs.python.org/3/using/cmdline.html#envvar-PYTHONIOENCODING
                    # Otherwise ANSI will be read in Windows and
                    # locale-dependent encoding will be used elsewhere.
                    self.validate_file(state, sys.stdin)
                else:
                    with io.open(fname, 'r', encoding='utf-8') as inp:
                        self.validate_file(state, inp)
            self.validate_end(state)
        except:
            Incident(
                state=state, args=self.args,
                level=0,
                testclass='Internal',
                testid='exception',
                message="Exception caught!"
            ).report()
            # If the output is used in an HTML page, it must be properly escaped
            # because the traceback can contain e.g. "<module>". However, escaping
            # is beyond the goal of validation, which can be also run in a console.
            traceback.print_exc()
        return state

def get_alt_language(node):
    """
    In code-switching analysis of foreign words, an attribute in the MISC column
    will hold the code of the language of the current word. Certain tests will
    then use language-specific lists from that language instead of the main
    language of the document. This function returns the alternative language
    code if present, otherwise it returns None.

    Parameters
    ----------
    node : udapi.core.node.Node object
        The node (word) whose language is being queried.
    """
    if node.misc['Lang'] != '':
        return node.misc['Lang']
    return None


#==============================================================================
# Argument processing.
#==============================================================================


def build_argparse():
    opt_parser = argparse.ArgumentParser(description="CoNLL-U validation script. Python 3 is needed to run it!")

    io_group = opt_parser.add_argument_group("Input / output options")
    io_group.add_argument('--quiet',
                          dest="quiet", action="store_true", default=False,
                          help="""Do not print any error messages.
                          Exit with 0 on pass, non-zero on fail.""")
    io_group.add_argument('--max-err',
                          action="store", type=int, default=20,
                          help="""How many errors to output before exiting? 0 for all.
                          Default: %(default)d.""")
    io_group.add_argument('input',
                          nargs='*',
                          help="""Input file name(s), or "-" or nothing for standard input.""")

    list_group = opt_parser.add_argument_group("Tag sets", "Options relevant to checking tag sets.")
    list_group.add_argument("--lang",
                            action="store", required=True, default=None,
                            help="""Which langauge are we checking?
                            If you specify this (as a two-letter code), the tags will be checked
                            using the language-specific files in the
                            data/directory of the validator.""")
    list_group.add_argument("--level",
                            action="store", type=int, default=5, dest="level",
                            help="""Level 1: Test only CoNLL-U backbone.
                            Level 2: UD format.
                            Level 3: UD contents.
                            Level 4: Language-specific labels.
                            Level 5: Language-specific contents.""")

    tree_group = opt_parser.add_argument_group("Tree constraints",
                                               "Options for checking the validity of the tree.")
    tree_group.add_argument("--multiple-roots",
                            action="store_false", default=True, dest="single_root",
                            help="""Allow trees with several root words
                            (single root required by default).""")

    coref_group = opt_parser.add_argument_group("Coreference / entity constraints",
                                                "Options for checking coreference and entity annotation.")
    coref_group.add_argument('--coref',
                             action='store_true', default=False, dest='check_coref',
                             help='Test coreference and entity-related annotation in MISC.')
    return opt_parser

def parse_args():
    opt_parser = build_argparse()
    args = opt_parser.parse_args() #Parsed command-line arguments

    # Level of validation
    if args.level < 1:
        print(f'Option --level must not be less than 1; changing from {args.level} to 1',
              file=sys.stderr)
        args.level = 1
    # No language-specific tests for levels 1-3
    # Anyways, any Feature=Value pair should be allowed at level 3 (because it may be language-specific),
    # and any word form or lemma can contain spaces (because language-specific guidelines may allow it).
    # We can also test language 'ud' on level 4; then it will require that no language-specific features are present.
    if args.level < 4:
        args.lang = 'ud'
    if args.input == []:
        args.input.append('-')
    return args

def main():
    args = parse_args()
    validator = Validator(args)
    state = validator.validate_files(args.input)

    # Summarize the warnings and errors.
    passed = True
    nerror = 0
    if state.error_counter:
        for k, v in sorted(state.error_counter.items()):
            if k == 'Warning':
                errors = 'Warnings'
            else:
                errors = k+' errors'
                nerror += v
                passed = False
            if not args.quiet:
                print(f'{errors}: {v}', file=sys.stderr)
    # Print the final verdict and exit.
    if passed:
        if not args.quiet:
            print('*** PASSED ***', file=sys.stderr)
        return 0
    else:
        if not args.quiet:
            print(f'*** FAILED *** with {nerror} errors', file=sys.stderr)
        return 1

if __name__=="__main__":
    errcode = main()
    sys.exit(errcode)<|MERGE_RESOLUTION|>--- conflicted
+++ resolved
@@ -1653,11 +1653,7 @@
             state.seen_morpho_feature = state.current_line
             for testid in state.delayed_feature_errors:
                 for occurrence in state.delayed_feature_errors[testid]['occurrences']:
-<<<<<<< HEAD
-                    occurrence.report()
-=======
-                    occurrence['incident'].report(state, self.args)
->>>>>>> 9fe765bf
+                    occurrence['incident'].report()
 
 
 
