--- conflicted
+++ resolved
@@ -114,14 +114,6 @@
                 state.current_line = counter
                 incidents.extend([err.set_state(state) for err in check_columns_format(line)])
 
-<<<<<<< HEAD
-=======
-            tokens = [(counter, line.split("\t")) for (counter, line) in tokens]
-
-            incidents.extend([err.set_state(state) for err in check_id_sequence(tokens)])
-            incidents.extend([err.set_state(state) for err in check_token_ranges(tokens)])
-
->>>>>>> a8594b70
         if len(block) == 1 and not block[0][1]:
             incidents.append(Error(
                 testid='missing-empty-line',
