import sys
import argparse
<<<<<<< HEAD
import validator.validate_lib as VLib
=======
import logging
>>>>>>> c6034fc2

import logging_utils

import validator.validate_lib as VLib

logger = logging.getLogger(__name__)
logging_utils.setup_logging(logger)

def _validate(args):

    validator = VLib.Validator(args)
    state = validator.validate_files(args.input)

    # Summarize the warnings and errors.
    passed = True
    nerror = 0
    if state.error_counter:
        for k, v in sorted(state.error_counter.items()):
            if k == 'Warning':
                errors = 'Warnings'
            else:
                errors = k+' errors'
                nerror += v
                passed = False
            if not args.quiet:
                print(f'{errors}: {v}', file=sys.stderr)
    # Print the final verdict and exit.
    if passed:
        if not args.quiet:
            print('*** PASSED ***', file=sys.stderr)
        return 0
    else:
        if not args.quiet:
            print(f'*** FAILED *** with {nerror} errors', file=sys.stderr)
        return 1
    #print("I WILL VALIDATE!")

def main():

	opt_parser = argparse.ArgumentParser(description="CoNLL-U validation script. Python 3 is needed to run it!")

	io_group = opt_parser.add_argument_group("Input / output options")
	io_group.add_argument('--quiet',
						dest="quiet", action="store_true", default=False,
						help="""Do not print any error messages.
						Exit with 0 on pass, non-zero on fail.""")
	io_group.add_argument('--max-err',
						action="store", type=int, default=20,
						help="""How many errors to output before exiting? 0 for all.
						Default: %(default)d.""")
	io_group.add_argument('input',
						nargs='*',
						help="""Input file name(s), or "-" or nothing for standard input.""")

	list_group = opt_parser.add_argument_group("Tag sets", "Options relevant to checking tag sets.")
	list_group.add_argument("--lang",
							action="store", required=True, default=None,
							help="""Which langauge are we checking?
							If you specify this (as a two-letter code), the tags will be checked
							using the language-specific files in the
							data/directory of the validator.""")
	list_group.add_argument("--level",
							action="store", type=int, default=5, dest="level",
							help="""Level 1: Test only CoNLL-U backbone.
							Level 2: UD format.
							Level 3: UD contents.
							Level 4: Language-specific labels.
							Level 5: Language-specific contents.""")

	tree_group = opt_parser.add_argument_group("Tree constraints",
												"Options for checking the validity of the tree.")
	tree_group.add_argument("--multiple-roots",
							action="store_false", default=True, dest="single_root",
							help="""Allow trees with several root words
							(single root required by default).""")

	meta_group = opt_parser.add_argument_group("Metadata constraints",
												"Options for checking the validity of tree metadata.")
	meta_group.add_argument("--no-tree-text",
							action="store_false", default=True, dest="check_tree_text",
							help="""Do not test tree text.
							For internal use only, this test is required and on by default.""")
	meta_group.add_argument("--no-space-after",
							action="store_false", default=True, dest="check_space_after",
							help="Do not test presence of SpaceAfter=No.")

	coref_group = opt_parser.add_argument_group("Coreference / entity constraints",
												"Options for checking coreference and entity annotation.")
	coref_group.add_argument('--coref',
							action='store_true', default=False, dest='check_coref',
							help='Test coreference and entity-related annotation in MISC.')


	opt_parser.set_defaults(func=_validate)
	args = opt_parser.parse_args() #Parsed command-line arguments

	if "func" not in args:
		opt_parser.print_usage()
		exit()

	logger.info("Arguments: \n%s", logging_utils.pprint(vars(args)))

	args.func(args)


if __name__ == "__main__":
	main()<|MERGE_RESOLUTION|>--- conflicted
+++ resolved
@@ -1,11 +1,7 @@
 import sys
 import argparse
-<<<<<<< HEAD
-import validator.validate_lib as VLib
-=======
+
 import logging
->>>>>>> c6034fc2
-
 import logging_utils
 
 import validator.validate_lib as VLib
