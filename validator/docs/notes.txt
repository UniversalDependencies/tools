CLASSES
    builtins.object
        Data
        Incident
        State
        Validator

    WHAT: all the stuff you load from spec files
    TODO: find better name (UDspec?); divide into several modules
    class Data(builtins.object)
     |  The Data class holds various dictionaries of tags, auxiliaries, regular
     |  expressions etc. needed for detailed testing, especially for language-
     |  specific constraints.
     |
     |  Methods defined here:
     |
     |  __init__(self)
     |      Initialize self.  See help(type(self)) for accurate signature.
     |
     |  TODO: mv to messages module
     |  explain_aux(self, lcode)
     |      Returns explanation message for auxiliaries of a particular language.
     |      To be called after language-specific auxiliaries have been loaded.
     |
     |  explain_cop(self, lcode)
     |      Returns explanation message for copulas of a particular language.
     |      To be called after language-specific copulas have been loaded.
     |
     |  explain_deprel(self, lcode)
     |      Returns explanation message for deprels of a particular language.
     |      To be called after language-specific deprels have been loaded.
     |
     |  explain_edeprel(self, lcode)
     |      Returns explanation message for edeprels of a particular language.
     |      To be called after language-specific edeprels have been loaded.
     |
     |  explain_feats(self, lcode)
     |      Returns explanation message for features of a particular language.
     |      To be called after language-specific features have been loaded.
     |
     |  explain_tospace(self, lcode)
     |      Returns explanation message for tokens with spaces of a particular language.
     |      To be called after language-specific tokens with spaces have been loaded.
     |
     |  TODO: rn get -> load; mv to loaders module
     |  get_aux_for_language(self, lcode)
     |      An entry point for get_auxcop_for_language() that returns only the aux
     |      list. It either takes the cached list (if available), or calls
     |      get_auxcop_for_language().
     |
     |  get_auxcop_for_language(self, lcode)
     |      Searches the previously loaded database of auxiliary/copula lemmas.
     |      Returns the AUX and COP lists for a given language code. Also saves
     |      the result in self so that next time it can be fetched quickly (once
     |      we loaded the data, we do not expect them to change).
     |
     |  get_cop_for_language(self, lcode)
     |      An entry point for get_auxcop_for_language() that returns only the cop
     |      list. It either takes the cached list (if available), or calls
     |      get_auxcop_for_language().
     |
     |  get_deprel_for_language(self, lcode)
     |      Searches the previously loaded database of dependency relation labels.
     |      Returns the set of permitted deprels for a given language code. Also
     |      saves the result in self so that next time it can be fetched quickly
     |      (once we loaded the data, we do not expect them to change).
     |
     |  get_edeprel_for_language(self, lcode)
     |      Searches the previously loaded database of enhanced case markers.
     |      Returns the set of permitted edeprels for a given language code. Also
     |      saves the result in self so that next time it can be fetched quickly
     |      (once we loaded the data, we do not expect them to change).
     |
     |  get_feats_for_language(self, lcode)
     |      Searches the previously loaded database of feature-value-UPOS combinations.
     |      Returns the data for a given language code, organized in dictionaries.
     |      Returns an empty dict if there are no data for the given language code.
     |
     |  get_tospace_for_language(self, lcode)
     |      Searches the previously loaded database of regular expressions describing
     |      permitted tokens with spaces. Returns the expressions for a given language code.
     |
     |  load(self)
     |      Loads the external validation data such as permitted feature-value
     |      combinations, and stores them in self. The source JSON files are
     |      supposed to be in the data subfolder of the folder where the script
     |      lives.
     |

    WHAT: class for object describing specific errors
    class Incident(builtins.object)
     |  Incident(
     |      state,
     |      level=None,
     |      testclass=None,
     |      testid=None,
     |      message=None,
     |      lineno=None,
     |      nodeid=None,
     |      explanation=''
     |  )
     |
     |  Instances of this class describe individual errors or warnings in the input
     |  file.
     |
     |  Methods defined here:
     |
     |  __init__(
     |      self,
     |      state,
     |      level=None,
     |      testclass=None,
     |      testid=None,
     |      message=None,
     |      lineno=None,
     |      nodeid=None,
     |      explanation=''
     |  )
     |      Initialize self.  See help(type(self)) for accurate signature.
     |
     |  report(self, state, args)
     |
     |  Data and other attributes defined here:
     |
     |  TODO: understand why these are not the default params for the class
     |  default_level = 1
     |
     |  default_lineno = None
     |
     |  default_message = 'No error description provided.'
     |
     |  default_testclass = 'Format'
     |
     |  default_testid = 'generic-error'

    TODO: transform into data class
    class State(builtins.object)
     |  The State class holds various global data about where we are in the file
     |  and what we have seen so far. Typically there will be just one instance of
     |  this class.
     |
     |  Methods defined here:
     |
     |  __init__(self)
     |      Initialize self.  See help(type(self)) for accurate signature.
     |

    class Validator(builtins.object)
     |  Validator(args)
     |
     |  Methods defined here:
     |
     |  WHAT: init CoNLL-U reader
     |  __init__(self, args)
     |      Initialize self.  See help(type(self)) for accurate signature.
     |
     |  build_tree_udapi(self, lines)
     |
     |  TODO: mv to module for tree ops?
     |  get_caused_nonprojectivities(self, node)
     |      Checks whether a node is in a gap of a nonprojective edge. Report true only
     |      if the node's parent is not in the same gap. (We use this function to check
     |      that a punctuation node does not cause nonprojectivity. But if it has been
     |      dragged to the gap with a larger subtree, then we do not blame it.) This
     |      extra condition makes this function different from node.is_nonprojective_gap();
     |      another difference is that instead of just detecting the nonprojectivity,
     |      we return the nonprojective nodes so we can report them.
     |
     |      Parameters
     |      ----------
     |      node : udapi.core.node.Node object
     |          The tree node to be tested.
     |
     |      Returns
     |      -------
     |      cross : list of udapi.core.node.Node objects
     |          The nodes whose attachment is nonprojective because of the current node.
     |
     |  next_sentence(self, state, inp)
     |      `inp` a file-like object yielding lines as unicode
     |
     |      This function does elementary checking of the input and yields one
     |      sentence at a time from the input stream. The function guarantees
     |      elementary integrity of its yields. Some lines may be skipped (e.g.,
     |      extra empty lines or misplaced comments), and a whole sentence will be
     |      skipped if one of its token lines has unexpected number of columns.
     |
     |      However, some low-level errors currently do not lead to excluding the
     |      sentence from being yielded and put to subsequent tests. Specifically,
     |      character constraints on individual fields are tested here but errors
     |      are not considered fatal.
     |
     |      This function is a generator. The caller can call it in a 'for x in ...'
     |      loop. In each iteration of the caller's loop, the generator will generate
     |      the next sentence, that is, it will read the next sentence from the input
     |      stream. (Technically, the function returns an object, and the object will
     |      then read the sentences within the caller's loop.)
     |
     |  WHAT: entry points for validation
     |  validate_files(self, filenames)
     |
     |  validate_file(self, state, inp)
     |      The main entry point for all validation tests applied to one input file.
     |      It reads sentences from the input stream one by one, each sentence is
     |      immediately tested.
     |
     |      Parameters
     |      ----------
     |      inp : open file handle
     |          The CoNLL-U-formatted input stream.
     |     |
     |  validate_tree(self, state, sentence)
     |      Takes the list of non-comment lines (line = list of columns) describing
     |      a sentence. Returns an array with line number corresponding to each tree
     |      node. In case of fatal problems (missing HEAD etc.) returns None
     |      (and reports the error, unless it is something that should have been
     |      reported earlier).
     |
     |      We will assume that this function is called only if both ID and HEAD values
     |      have been found valid for all tree nodes, including the sequence of IDs
     |      and the references from HEAD to existing IDs.
     |
     |      This function originally served to build a data structure that would
     |      describe the tree and make it accessible during subsequent tests. Now we
     |      use the Udapi data structures instead but we still have to call this
     |      function first because it will survive and report ill-formed input. In
     |      such a case, the Udapi data structure will not be built and Udapi-based
     |      tests will be skipped.
     |
     |      Parameters
     |      ----------
     |      sentence : list
     |          Lines (arrays of columns): words, mwt tokens, empty nodes.
     |
     |      Returns
     |      -------
     |      ok : bool
     |
     |  ACTUAL VALIDATION FUNCTIONS
     |  TODO: add returns
     |
     |  validate_annotation(self, state, tree, linenos)
     |      Checks universally valid consequences of the annotation guidelines. Looks
     |      at regular nodes and basic tree, not at enhanced graph (which is checked
     |      elsewhere).
     |
     |      Parameters
     |      ----------
     |      tree : udapi.core.root.Root object
     |      linenos : dict
     |          Key is node ID (string, not int or float!) Value is the 1-based index
     |          of the line where the node occurs (int).
     |
     |  validate_auxiliary_verbs(self, state, node, line, lang)
     |      Verifies that the UPOS tag AUX is used only with lemmas that are known to
     |      act as auxiliary verbs or particles in the given language.
     |
     |      Parameters
     |      ----------
     |      node : udapi.core.node.Node object
     |          The node to be validated.
     |      line : int
     |          Number of the line where the node occurs in the file.
     |      lang : str
     |          Code of the main language of the corpus.
     |
     |  validate_character_constraints(self, state, cols, line)
     |      Checks general constraints on valid characters, e.g. that UPOS
     |      only contains [A-Z].
     |
     |      Parameters
     |      ----------
     |      cols : list
     |          The values of the columns on the current node / token line.
     |      line : int
     |          Number of the line where the node occurs in the file.
     |
     |  validate_copula_lemmas(self, state, node, line, lang)
     |      Verifies that the relation cop is used only with lemmas that are known to
     |      act as copulas in the given language.
     |
     |      Parameters
     |      ----------
     |      node : udapi.core.node.Node object
     |          The node to be validated.
     |      line : int
     |          Number of the line where the node occurs in the file.
     |      lang : str
     |          Code of the main language of the corpus.
     |
     |  validate_deprels(self, state, node, line)
     |      Checks that a dependency relation label is listed as approved in the given
     |      language. As a language-specific test, this function generally belongs to
     |      level 4, but it can be also used on levels 2 and 3, in which case it will
     |      check only the main dependency type and ignore any subtypes.
     |
     |      Parameters
     |      ----------
     |      node : udapi.core.node.Node object
     |          The node whose incoming relation will be validated.
     |      line : int
     |          Number of the line where the node occurs in the file.
     |
     |  validate_deps(self, state, cols, line)
     |      Validates that DEPS is correctly formatted and that there are no
     |      self-loops in DEPS (longer cycles are allowed in enhanced graphs but
     |      self-loops are not).
     |
     |      This function must be run on raw DEPS before it is fed into Udapi because
     |      it checks the order of relations, which is not guaranteed to be preserved
     |      in Udapi. On the other hand, we assume that it is run after
     |      validate_id_references() and only if DEPS is parsable and the head indices
     |      in it are OK.
     |
     |      Parameters
     |      ----------
     |      cols : list
     |          The values of the columns on the current node / token line.
     |      line : int
     |          Number of the line where the node occurs in the file.
     |
     |  validate_deps_all_or_none(self, state, sentence)
     |      Takes the list of non-comment lines (line = list of columns) describing
     |      a sentence. Checks that enhanced dependencies are present if they were
     |      present at another sentence, and absent if they were absent at another
     |      sentence.
     |
     |  validate_egraph_connected(self, state, nodes, linenos)
     |      Takes the list of nodes (including empty nodes). If there are enhanced
     |      dependencies in DEPS, builds the enhanced graph and checks that it is
     |      rooted and connected.
     |
     |      Parameters
     |      ----------
     |      nodes : list of udapi.core.node.Node objects
     |          List of nodes in the sentence, including empty nodes, sorted by word
     |          order.
     |      linenos : dict
     |          Indexed by node ID (string), contains the line number on which the node
     |          occurs.
     |
     |  validate_empty_node_empty_vals(self, state, cols, line)
     |      Checks that an empty node has _ empty values in HEAD and DEPREL. This is
     |      required by UD guidelines but not necessarily by CoNLL-U, therefore
     |      a level 2 test.
     |
     |      Parameters
     |      ----------
     |      cols : list
     |          The values of the columns on the current node / token line.
     |      line : int
     |          Number of the line where the node occurs in the file.
     |
     |  validate_end(self, state)
     |      Final tests after processing the entire treebank (possibly multiple files).
     |
     |  validate_enhanced_orphan(self, state, node, line)
     |      Checks universally valid consequences of the annotation guidelines in the
     |      enhanced representation. Currently tests only phenomena specific to the
     |      enhanced dependencies; however, we should also test things that are
     |      required in the basic dependencies (such as left-to-right coordination),
     |      unless it is obvious that in enhanced dependencies such things are legal.
     |
     |      Parameters
     |      ----------
     |      node : udapi.core.node.Node object
     |          The node whose incoming relations will be validated. This function
     |          operates on both regular and empty nodes. Make sure to call it for
     |          empty nodes, too!
     |      line : int
     |          Number of the line where the node occurs in the file.
     |
     |  validate_expected_features(self, state, node, lineno)
     |      Certain features are expected to occur with certain UPOS or certain values
     |      of other features. This function issues warnings instead of errors, as
     |      features are in general optional and language-specific. Even the warnings
     |      are issued only if the treebank has features. Note that the expectations
     |      tested here are considered (more or less) universal. Checking that a given
     |      feature-value pair is compatible with a particular UPOS is done using
     |      language-specific lists at level 4.
     |
     |      Parameters
     |      ----------
     |      node : udapi.core.node.Node object
     |          The tree node to be tested.
     |      lineno : int
     |          The 1-based index of the line where the node occurs.
     |
     |  validate_features_level2(self, state, cols, line)
     |      Checks general constraints on feature-value format: Permitted characters in
     |      feature name and value, features must be sorted alphabetically, features
     |      cannot be repeated etc.
     |
     |      Parameters
     |      ----------
     |      cols : list
     |          The values of the columns on the current node / token line.
     |      line : int
     |          Number of the line where the node occurs in the file.
     |
     |      Returns
     |      -------
     |      safe : bool
     |          There were no errors or the errors are not so severe that we should
     |          refrain from loading the sentence into Udapi.
     |
     |  validate_features_level4(self, state, node, line, lang)
     |      Checks that a feature-value pair is listed as approved. Feature lists are
     |      language-specific. To disallow non-universal features, test on level 4 with
     |      language 'ud'.
     |
     |      Parameters
     |      ----------
     |      node : udapi.core.node.Node object
     |          The node to be validated.
     |      line : int
     |          Number of the line where the node occurs in the file.
     |      lang : str
     |          Code of the main language of the corpus.
     |
     |  validate_fixed_span(self, state, node, lineno)
     |      Like with goeswith, the fixed relation should not in general skip words that
     |      are not part of the fixed expression. Unlike goeswith however, there can be
     |      an intervening punctuation symbol. Moreover, the rule that fixed expressions
     |      cannot be discontiguous has been challenged with examples from Swedish and
     |      Coptic, see https://github.com/UniversalDependencies/docs/issues/623.
     |      Hence, the test was turned off 2019-04-13. I am re-activating it 2023-09-03
     |      as just a warning.
     |
     |      Parameters
     |      ----------
     |      node : udapi.core.node.Node object
     |          The tree node to be tested.
     |      lineno : int
     |          The 1-based index of the line where the node occurs.
     |
     |  validate_flat_foreign(self, state, node, lineno, linenos)
     |      flat:foreign is an optional subtype of flat. It is used to connect two words
     |      in a code-switched segment of foreign words if the annotators did not want
     |      to provide the analysis according to the source language. If flat:foreign
     |      is used, both the parent and the child should have the Foreign=Yes feature
     |      and their UPOS tag should be X.
     |
     |      Parameters
     |      ----------
     |      node : udapi.core.node.Node object
     |          The tree node to be tested.
     |      lineno : int
     |          The 1-based index of the line where the node occurs.
     |      linenos : dict
     |          Key is node ID (string, not int or float!) Value is the 1-based index
     |          of the line where the node occurs (int).
     |
     |  validate_functional_leaves(self, state, node, lineno, linenos)
     |      Most of the time, function-word nodes should be leaves. This function
     |      checks for known exceptions and warns in the other cases.
     |      (https://universaldependencies.org/u/overview/syntax.html#function-word-modifiers)
     |
     |      Parameters
     |      ----------
     |      node : udapi.core.node.Node object
     |          The tree node to be tested.
     |      lineno : int
     |          The 1-based index of the line where the node occurs.
     |      linenos : dict
     |          Key is node ID (string, not int or float!) Value is the 1-based index
     |          of the line where the node occurs (int).
     |
     |  validate_goeswith_morphology_and_edeps(self, state, node, lineno)
     |      If a node has the 'goeswith' incoming relation, it is a non-first part of
     |      a mistakenly interrupted word. The lemma, upos tag and morphological features
     |      of the word should be annotated at the first part, not here.
     |
     |      Parameters
     |      ----------
     |      node : udapi.core.node.Node object
     |          The tree node to be tested.
     |      lineno : int
     |          The 1-based index of the line where the node occurs.
     |
     |  validate_goeswith_span(self, state, node, lineno)
     |      The relation 'goeswith' is used to connect word parts that are separated
     |      by whitespace and should be one word instead. We assume that the relation
     |      goes left-to-right, which is checked elsewhere. Here we check that the
     |      nodes really were separated by whitespace. If there is another node in the
     |      middle, it must be also attached via 'goeswith'. The parameter id refers to
     |      the node whose goeswith children we test.
     |
     |      Parameters
     |      ----------
     |      node : udapi.core.node.Node object
     |          The tree node to be tested.
     |      lineno : int
     |          The 1-based index of the line where the node occurs.
     |
     |  validate_id_references(self, state, sentence)
     |      Verifies that HEAD and DEPS reference existing IDs. If this function does
     |      not return True, most of the other tests should be skipped for the current
     |      sentence (in particular anything that considers the tree structure).
     |
     |      Parameters
     |      ----------
     |      sentence : list
     |          Lines (arrays of columns): words, mwt tokens, empty nodes.
     |
     |      Returns
     |      -------
     |      ok : bool
     |
     |  validate_id_sequence(self, state, sentence)
     |      Validates that the ID sequence is correctly formed.
     |      Besides reporting the errors, it also returns False to the caller so it can
     |      avoid building a tree from corrupt IDs.
     |
     |      sentence ... array of arrays, each inner array contains columns of one line
     |
     |  validate_left_to_right_relations(self, state, node, lineno)
     |      Certain UD relations must always go left-to-right (in the logical order,
     |      meaning that parent precedes child, disregarding that some languages have
     |      right-to-left writing systems).
     |      Here we currently check the rule for the basic dependencies.
     |      The same should also be tested for the enhanced dependencies!
     |
     |      Parameters
     |      ----------
     |      node : udapi.core.node.Node object
     |          The tree node to be tested.
     |      lineno : int
     |          The 1-based index of the line where the node occurs.
     |
     |  validate_misc(self, state, cols, line)
     |      In general, the MISC column can contain almost anything. However, if there
     |      is a vertical bar character, it is interpreted as the separator of two
     |      MISC attributes, which may or may not have the form of attribute=value pair.
     |      In general it is not forbidden that the same attribute appears several times
     |      with different values, but this should not happen for selected attributes
     |      that are described in the UD documentation.
     |
     |      This function must be run on raw MISC before it is fed into Udapi because
     |      Udapi is not prepared for some of the less recommended usages of MISC.
     |
     |      Parameters
     |      ----------
     |      cols : list
     |          The values of the columns on the current node / token line.
     |      line : int
     |          Number of the line where the node occurs in the file.
     |
     |  validate_misc_entity(self, state, comments, sentence)
     |      Optionally checks the well-formedness of the MISC attributes that pertain
     |      to coreference and named entities.
     |
     |  validate_mwt_empty_vals(self, state, cols, line)
     |      Checks that a multi-word token has _ empty values in all fields except MISC.
     |      This is required by UD guidelines although it is not a problem in general,
     |      therefore a level 2 test.
     |
     |      Parameters
     |      ----------
     |      cols : list
     |          The values of the columns on the current node / token line.
     |      line : int
     |          Number of the line where the node occurs in the file.
     |
     |  validate_newlines(self, state, inp)
     |      Checks that the input file consistently uses linux-style newlines (LF only,
     |      not CR LF like in Windows). To be run on the input file handle after the
     |      whole input has been read.
     |
     |  validate_orphan(self, state, node, lineno)
     |      The orphan relation is used to attach an unpromoted orphan to the promoted
     |      orphan in gapping constructions. A common error is that the promoted orphan
     |      gets the orphan relation too. The parent of orphan is typically attached
     |      via a conj relation, although some other relations are plausible too.
     |
     |      Parameters
     |      ----------
     |      node : udapi.core.node.Node object
     |          The tree node to be tested.
     |      lineno : int
     |          The 1-based index of the line where the node occurs.
     |
     |  validate_projective_punctuation(self, state, node, lineno)
     |      Punctuation is not supposed to cause nonprojectivity or to be attached
     |      nonprojectively.
     |
     |      Parameters
     |      ----------
     |      node : udapi.core.node.Node object
     |          The tree node to be tested.
     |      lineno : int
     |          The 1-based index of the line where the node occurs.
     |
     |  validate_required_feature(
     |      self,
     |      state,
     |      feats,
     |      required_feature,
     |      required_value,
     |      incident
     |  )
     |      In general, the annotation of morphological features is optional, although
     |      highly encouraged. However, if the treebank does have features, then certain
     |      features become required. This function will check the presence of a feature
     |      and if it is missing, an error will be reported only if at least one feature
     |      has been already encountered. Otherwise the error will be remembered and it
     |      may be reported afterwards if any feature is encountered later.
     |
     |      Parameters
     |      ----------
     |      feats : udapi.core.dualdict.DualDict object
     |          The feature-value set to be tested whether they contain the required one.
     |      required_feature : str
     |          The name of the required feature.
     |      required_value : str
     |          The required value of the feature. Multivalues are not supported (they
     |          are just a string value containing one or more commas). If
     |          required_value is None or an empty string, it means that we require any
     |          non-empty value of required_feature.
     |      incident : Incident object
     |          The message that should be printed if the error is confirmed.
     |
     |  validate_root(self, state, node, line)
     |      Checks that DEPREL is "root" iff HEAD is 0.
     |
     |      Parameters
     |      ----------
     |      node : udapi.core.node.Node object
     |          The node whose incoming relation will be validated. This function
     |          operates on both regular and empty nodes. Make sure to call it for
     |          empty nodes, too!
     |      line : int
     |          Number of the line where the node occurs in the file.
     |
     |  validate_sent_id(self, state, comments, lcode)
     |      Checks that sentence id exists, is well-formed and unique.
     |
     |  validate_single_object(self, state, node, lineno)
     |      No predicate should have more than one direct object (number of indirect
     |      objects is unlimited). Theoretically, ccomp should be understood as a
     |      clausal equivalent of a direct object, but we do not have an indirect
     |      equivalent, so it seems better to tolerate additional ccomp at present.
     |
     |      Parameters
     |      ----------
     |      node : udapi.core.node.Node object
     |          The tree node to be tested.
     |      lineno : int
     |          The 1-based index of the line where the node occurs.
     |
     |  validate_single_subject(self, state, node, lineno)
     |      No predicate should have more than one subject.
     |      An xcomp dependent normally has no subject, but in some languages the
     |      requirement may be weaker: it could have an overt subject if it is
     |      correferential with a particular argument of the matrix verb. Hence we do
     |      not check zero subjects of xcomp dependents at present.
     |      Furthermore, in some situations we must allow multiple subjects. If a clause
     |      acts as a nonverbal predicate of another clause, then we must attach two
     |      subjects to the predicate of the inner clause: one is the predicate of the
     |      inner clause, the other is the predicate of the outer clause. This could in
     |      theory be recursive but in practice it isn't. As of UD 2.10, an amendment
     |      of the guidelines says that the inner predicate of the predicate clause
     |      should govern both subjects even if there is a copula (previously such
     |      cases were an exception from the UD approach that copulas should not be
     |      heads); however, the outer subjects should be attached as [nc]subj:outer.
     |      See https://universaldependencies.org/changes.html#multiple-subjects.
     |      See also issue 34 (https://github.com/UniversalDependencies/tools/issues/34).
     |      Strictly speaking, :outer is optional because it is a subtype, and some
     |      treebanks may want to avoid it. For example, in Coptic Scriptorium, there
     |      is only one occurrence in dev, one in test, and none in train, so it would
     |      be impossible to train a parser that gets it right. For that reason, it is
     |      possible to replace the :outer subtype with Subject=Outer in MISC. The MISC
     |      attribute is just a directive for the validator and no parser is expected
     |      to predict it.
     |
     |      Parameters
     |      ----------
     |      node : udapi.core.node.Node object
     |          The tree node to be tested.
     |      lineno : int
     |          The 1-based index of the line where the node occurs.
     |
     |  validate_text_meta(self, state, comments, tree)
     |      Checks metadata other than sentence id, that is, document breaks, paragraph
     |      breaks and sentence text (which is also compared to the sequence of the
     |      forms of individual tokens, and the spaces vs. SpaceAfter=No in MISC).
     |
     |  validate_token_ranges(self, state, sentence)
     |      Checks that the word ranges for multiword tokens are valid.
     |
     |      sentence ... array of arrays, each inner array contains columns of one line
     |
     |
     |  validate_unicode_normalization(self, state, text)
     |      Tests that letters composed of multiple Unicode characters (such as a base
     |      letter plus combining diacritics) conform to NFC normalization (canonical
     |      decomposition followed by canonical composition).
     |
     |      Parameters
     |      ----------
     |      text : str
     |          The input line to be tested. If the line consists of TAB-separated
     |          fields (token line), errors reports will specify the field where the
     |          error occurred. Otherwise (comment line), the error report will not be
     |          localized.
     |
     |  validate_upos(self, state, cols, line)
     |      Checks that the UPOS field contains one of the 17 known tags.
     |
     |      Parameters
     |      ----------
     |      cols : list
     |          The values of the columns on the current node / token line.
     |      line : int
     |          Number of the line where the node occurs in the file.
     |
     |  validate_upos_vs_deprel(self, state, node, lineno)
     |      For certain relations checks that the dependent word belongs to an expected
     |      part-of-speech category. Occasionally we may have to check the children of
     |      the node, too.
     |
     |      Parameters
     |      ----------
     |      node : udapi.core.node.Node object
     |          The tree node to be tested.
     |      lineno : int
     |          The 1-based index of the line where the node occurs.
     |
     |  validate_whitespace(self, state, cols)
     |      Checks that columns are not empty and do not contain whitespace characters
     |      except for patterns that could be allowed at level 4. Applies to all types
     |      of TAB-containing lines: nodes / words, mwt ranges, empty nodes.
     |
     |      Parameters
     |      ----------
     |      cols : list
     |          The values of the columns on the current node / token line.
     |
     |  validate_words_with_spaces(self, state, node, line, lang)
     |      Checks a single line for disallowed whitespace.
     |      Here we assume that all language-independent whitespace-related tests have
     |      already been done on level 1, so we only check for words with spaces that
     |      are explicitly allowed in a given language.
     |
     |      Parameters
     |      ----------
     |      node : udapi.core.node.Node object
     |          The node to be validated.
     |      line : int
     |          Number of the line where the node occurs in the file.
     |      lang : str
     |          Code of the main language of the corpus.
     |
<<<<<<< HEAD
     |  ----------------------------------------------------------------------
     |  Static methods defined here:
     |
     |  TODO: mv to utils
     |  deps_list(cols)
     |      Parses the contents of the DEPS column and returns a list of incoming
     |      enhanced dependencies. This is needed in early tests, before the sentence
     |      has been fed to Udapi.
     |
     |      Parameters
     |      ----------
     |      cols : list
     |          The values of the columns on the current node / token line.
     |
     |      Raises
     |      ------
     |      ValueError
     |          If the contents of DEPS cannot be parsed. Note that this does not catch
     |          all possible violations of the format, e.g., bad order of the relations
     |          will not raise an exception.
     |
     |      Returns
     |      -------
     |      deps : list
     |          Each list item is a two-member list, containing the parent index (head)
     |          and the relation type (deprel).
     |
     |  features_present(state)
     |      In general, the annotation of morphological features is optional, although
     |      highly encouraged. However, if the treebank does have features, then certain
     |      features become required. This function is called when the first morphological
     |      feature is encountered. It remembers that from now on, missing features can
     |      be reported as errors. In addition, if any such errors have already been
     |      encountered, they will be reported now.
     |
     |  get_gap(node)
     |      Returns the list of nodes between node and its parent that are not dominated
     |      by the parent. If the list is not empty, the node is attached nonprojectively.
     |
     |      Note that the Udapi Node class does not have a method like this. It has
     |      is_nonprojective(), which returns the boolean decision without showing the
     |      nodes in the gap. There is also the function is_nonprojective_gap() but it,
     |      too, does not deliver what we need.
     |
     |      Parameters
     |      ----------
     |      node : udapi.core.node.Node object
     |          The tree node to be tested.
     |
     |      Returns
     |      -------
     |      gap : list of udapi.core.node.Node objects
     |          The nodes in the gap of the current node's relation to its parent,
     |          sorted by their ords (IDs).
     |
     | TODO: mv to utils
     |  get_line_numbers_for_ids(state, sentence)
     |      Takes a list of sentence lines (mwt ranges, word nodes, empty nodes).
     |      For each mwt / node / word, gets the number of the line in the input
     |      file where the mwt / node / word occurs. We will need this in other
     |      functions to be able to report the line on which an error occurred.
     |
     |      Parameters
     |      ----------
     |      sentence : list
     |          List of mwt / words / nodes, each represented as a list of columns.
     |
     |      Returns
     |      -------
     |      linenos : dict
     |          Key: word ID (string, not int; decimal for empty nodes and range for
     |          mwt lines). Value: 1-based index of the line in the file (int).
=======
>>>>>>> 47e1de93

FUNCTIONS
    TODO: ditch
    build_argparse()
    parse_args()
    main()

<<<<<<< HEAD
TODO: move to utils module
HELPER FUNCTIONS
    formtl(node)

    get_alt_language(node)
        In code-switching analysis of foreign words, an attribute in the MISC column
        will hold the code of the language of the current word. Certain tests will
        then use language-specific lists from that language instead of the main
        language of the document. This function returns the alternative language
        code if present, otherwise it returns None.

        Parameters
        ----------
        node : udapi.core.node.Node object
            The node (word) whose language is being queried.

    is_empty_node(cols)

    is_multiword_token(cols)

    is_whitespace(line)

    is_word(cols)

    lemmatl(node)
=======
HELPER FUNCTIONS    
>>>>>>> 47e1de93

    lspec2ud(deprel)

    parse_empty_node_id(cols)

    shorten(string)

WHAT: CoNLL-U spec
TODO: convert into config + loader
DATA
    n_cols = 10
    COLNAMES = ['ID', 'FORM', 'LEMMA', 'UPOS', 'XPOS', 'FEATS', 'HEAD', 'D...
    DEPREL = 7
    DEPS = 8
    FEATS = 5
    FORM = 1
    HEAD = 6
    ID = 0
    LEMMA = 2
    MISC = 9
    THISDIR = '/home/harisont/Repos/UniversalDependencies/tools/validator/...
    UPOS = 3
    XPOS = 4<|MERGE_RESOLUTION|>--- conflicted
+++ resolved
@@ -751,123 +751,12 @@
      |      lang : str
      |          Code of the main language of the corpus.
      |
-<<<<<<< HEAD
-     |  ----------------------------------------------------------------------
-     |  Static methods defined here:
-     |
-     |  TODO: mv to utils
-     |  deps_list(cols)
-     |      Parses the contents of the DEPS column and returns a list of incoming
-     |      enhanced dependencies. This is needed in early tests, before the sentence
-     |      has been fed to Udapi.
-     |
-     |      Parameters
-     |      ----------
-     |      cols : list
-     |          The values of the columns on the current node / token line.
-     |
-     |      Raises
-     |      ------
-     |      ValueError
-     |          If the contents of DEPS cannot be parsed. Note that this does not catch
-     |          all possible violations of the format, e.g., bad order of the relations
-     |          will not raise an exception.
-     |
-     |      Returns
-     |      -------
-     |      deps : list
-     |          Each list item is a two-member list, containing the parent index (head)
-     |          and the relation type (deprel).
-     |
-     |  features_present(state)
-     |      In general, the annotation of morphological features is optional, although
-     |      highly encouraged. However, if the treebank does have features, then certain
-     |      features become required. This function is called when the first morphological
-     |      feature is encountered. It remembers that from now on, missing features can
-     |      be reported as errors. In addition, if any such errors have already been
-     |      encountered, they will be reported now.
-     |
-     |  get_gap(node)
-     |      Returns the list of nodes between node and its parent that are not dominated
-     |      by the parent. If the list is not empty, the node is attached nonprojectively.
-     |
-     |      Note that the Udapi Node class does not have a method like this. It has
-     |      is_nonprojective(), which returns the boolean decision without showing the
-     |      nodes in the gap. There is also the function is_nonprojective_gap() but it,
-     |      too, does not deliver what we need.
-     |
-     |      Parameters
-     |      ----------
-     |      node : udapi.core.node.Node object
-     |          The tree node to be tested.
-     |
-     |      Returns
-     |      -------
-     |      gap : list of udapi.core.node.Node objects
-     |          The nodes in the gap of the current node's relation to its parent,
-     |          sorted by their ords (IDs).
-     |
-     | TODO: mv to utils
-     |  get_line_numbers_for_ids(state, sentence)
-     |      Takes a list of sentence lines (mwt ranges, word nodes, empty nodes).
-     |      For each mwt / node / word, gets the number of the line in the input
-     |      file where the mwt / node / word occurs. We will need this in other
-     |      functions to be able to report the line on which an error occurred.
-     |
-     |      Parameters
-     |      ----------
-     |      sentence : list
-     |          List of mwt / words / nodes, each represented as a list of columns.
-     |
-     |      Returns
-     |      -------
-     |      linenos : dict
-     |          Key: word ID (string, not int; decimal for empty nodes and range for
-     |          mwt lines). Value: 1-based index of the line in the file (int).
-=======
->>>>>>> 47e1de93
 
 FUNCTIONS
     TODO: ditch
     build_argparse()
     parse_args()
     main()
-
-<<<<<<< HEAD
-TODO: move to utils module
-HELPER FUNCTIONS
-    formtl(node)
-
-    get_alt_language(node)
-        In code-switching analysis of foreign words, an attribute in the MISC column
-        will hold the code of the language of the current word. Certain tests will
-        then use language-specific lists from that language instead of the main
-        language of the document. This function returns the alternative language
-        code if present, otherwise it returns None.
-
-        Parameters
-        ----------
-        node : udapi.core.node.Node object
-            The node (word) whose language is being queried.
-
-    is_empty_node(cols)
-
-    is_multiword_token(cols)
-
-    is_whitespace(line)
-
-    is_word(cols)
-
-    lemmatl(node)
-=======
-HELPER FUNCTIONS    
->>>>>>> 47e1de93
-
-    lspec2ud(deprel)
-
-    parse_empty_node_id(cols)
-
-    shorten(string)
 
 WHAT: CoNLL-U spec
 TODO: convert into config + loader
