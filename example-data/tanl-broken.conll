1	LONDRA	Londra	NOUN	SP	_	0	ROOT	_	_
2	.	.	.	FS	_	1	p	_	_


# This is a comment

1	Gas	gas	NOU	X	num=n|gen=f	0	ROOT	2:nsubq|3:nsubj	_
2-3	dalla	_	_	_	_	_	_	_	_
2	da	da	ADP	EA	_	1	adpmod	_	_
3	la	la	DET	RD	gen=m+f|num=s	4	det	_	_
4	sta tua	statua	NOUN	S	gen=f|num=s	2	adpobj	_	_
6	.	.	.	FS	_	1	p	_	_

1	Evacuata	evacuare	VERB	V	gen=f|mod=p|num=s	3	partmod	_	_
2	la	il	DET	RD	gen=f|num=s	3	det	_	_
3	Tate	Tate	NOUN	SP	_	0	ROOT	_	_
4	Gallery	Gallery	NOUN	SP	_	3	mwe	_	_
<<<<<<< HEAD
5	.	.	.	FS	_	3	p	_	_

1	Evacuata	evacuare	VERB	V	gen=f|mod=p|num=s	3	partmod	_	_
2	la	il	DET	RD	gen=f|num=s	3	det	_	_
3	Tate	Tate	NOUN	SP	_	0	ROOT	_	_
4	Gallery	Gallery	NOUN	SP	_	5	mwe	_	_
5	.	.	.	FS	_	4	p	_	_
=======
5	.	.	.	FS	_	3	p	_	_
>>>>>>> c038a9fa
<|MERGE_RESOLUTION|>--- conflicted
+++ resolved
@@ -4,7 +4,7 @@
 
 # This is a comment
 
-1	Gas	gas	NOU	X	num=n|gen=f	0	ROOT	2:nsubq|3:nsubj	_
+1	Gas	gas	NOU	X	num=n|gen=f	0	ROOT	3:nsubq|2:nsubj	_
 2-3	dalla	_	_	_	_	_	_	_	_
 2	da	da	ADP	EA	_	1	adpmod	_	_
 3	la	la	DET	RD	gen=m+f|num=s	4	det	_	_
@@ -15,14 +15,10 @@
 2	la	il	DET	RD	gen=f|num=s	3	det	_	_
 3	Tate	Tate	NOUN	SP	_	0	ROOT	_	_
 4	Gallery	Gallery	NOUN	SP	_	3	mwe	_	_
-<<<<<<< HEAD
 5	.	.	.	FS	_	3	p	_	_
 
 1	Evacuata	evacuare	VERB	V	gen=f|mod=p|num=s	3	partmod	_	_
 2	la	il	DET	RD	gen=f|num=s	3	det	_	_
 3	Tate	Tate	NOUN	SP	_	0	ROOT	_	_
 4	Gallery	Gallery	NOUN	SP	_	5	mwe	_	_
-5	.	.	.	FS	_	4	p	_	_
-=======
-5	.	.	.	FS	_	3	p	_	_
->>>>>>> c038a9fa
+5	.	.	.	FS	_	4	p	_	_