--- conflicted
+++ resolved
@@ -17,12 +17,10 @@
 # Once we know that the low-level CoNLL-U format is OK, we will be able to use
 # the Udapi library to access the data and perform the tests at higher levels.
 import udapi.block.read.conllu
-<<<<<<< HEAD
 
 import validator.compiled_regex as crex
-=======
 import validator.utils as utils
->>>>>>> 47e1de93
+
 
 
 # The folder where this script resides.
